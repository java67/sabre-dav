CREATE TABLE addressbooks (
    id INT(11) UNSIGNED NOT NULL PRIMARY KEY AUTO_INCREMENT,
    principaluri VARCHAR(255),
    displayname VARCHAR(255),
    uri VARCHAR(200),
    description TEXT,
<<<<<<< HEAD
    synctoken INT(11) UNSIGNED NOT NULL DEFAULT '1',
    UNIQUE(principaluri, uri)
=======
    ctag INT(11) UNSIGNED NOT NULL DEFAULT '1',
    UNIQUE(principaluri(100), uri(100))
>>>>>>> e2e28714
) ENGINE=InnoDB DEFAULT CHARSET=utf8 COLLATE=utf8_unicode_ci;

CREATE TABLE cards (
    id INT(11) UNSIGNED NOT NULL PRIMARY KEY AUTO_INCREMENT,
    addressbookid INT(11) UNSIGNED NOT NULL,
    carddata MEDIUMBLOB,
    uri VARCHAR(200),
    lastmodified INT(11) UNSIGNED,
    etag VARBINARY(32),
    size INT(11) UNSIGNED NOT NULL
) ENGINE=InnoDB DEFAULT CHARSET=utf8 COLLATE=utf8_unicode_ci;

CREATE TABLE addressbookchanges (
    id INT(11) UNSIGNED NOT NULL PRIMARY KEY AUTO_INCREMENT,
    uri VARCHAR(200) NOT NULL,
    synctoken INT(11) UNSIGNED NOT NULL,
    addressbookid INT(11) UNSIGNED NOT NULL,
    operation TINYINT(1) NOT NULL,
    INDEX addressbookid_synctoken (addressbookid, synctoken)
) ENGINE=InnoDB DEFAULT CHARSET=utf8 COLLATE=utf8_unicode_ci;<|MERGE_RESOLUTION|>--- conflicted
+++ resolved
@@ -4,13 +4,8 @@
     displayname VARCHAR(255),
     uri VARCHAR(200),
     description TEXT,
-<<<<<<< HEAD
     synctoken INT(11) UNSIGNED NOT NULL DEFAULT '1',
-    UNIQUE(principaluri, uri)
-=======
-    ctag INT(11) UNSIGNED NOT NULL DEFAULT '1',
     UNIQUE(principaluri(100), uri(100))
->>>>>>> e2e28714
 ) ENGINE=InnoDB DEFAULT CHARSET=utf8 COLLATE=utf8_unicode_ci;
 
 CREATE TABLE cards (
