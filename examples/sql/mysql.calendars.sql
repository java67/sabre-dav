--- conflicted
+++ resolved
@@ -16,7 +16,7 @@
 CREATE TABLE calendars (
     id INTEGER UNSIGNED NOT NULL PRIMARY KEY AUTO_INCREMENT,
     synctoken INTEGER UNSIGNED NOT NULL DEFAULT '1',
-    components VARBINARY(20)
+    components VARBINARY(21)
 ) ENGINE=InnoDB DEFAULT CHARSET=utf8mb4;
 
 CREATE TABLE calendarinstances (
@@ -30,10 +30,6 @@
     calendarorder INT(11) UNSIGNED NOT NULL DEFAULT '0',
     calendarcolor VARBINARY(10),
     timezone TEXT,
-<<<<<<< HEAD
-=======
-    components VARBINARY(21),
->>>>>>> b5a62130
     transparent TINYINT(1) NOT NULL DEFAULT '0',
     UNIQUE(principaluri, uri)
 ) ENGINE=InnoDB DEFAULT CHARSET=utf8mb4;
