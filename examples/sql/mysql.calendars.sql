--- conflicted
+++ resolved
@@ -1,13 +1,8 @@
 CREATE TABLE calendarobjects (
     id INT(11) UNSIGNED NOT NULL PRIMARY KEY AUTO_INCREMENT,
     calendardata MEDIUMBLOB,
-<<<<<<< HEAD
-    uri VARCHAR(200),
-    calendarid INT(11) UNSIGNED NOT NULL,
-=======
     uri VARBINARY(200),
     calendarid INTEGER UNSIGNED NOT NULL,
->>>>>>> e2e28714
     lastmodified INT(11) UNSIGNED,
     etag VARBINARY(32),
     size INT(11) UNSIGNED NOT NULL,
@@ -18,25 +13,14 @@
 ) ENGINE=InnoDB DEFAULT CHARSET=utf8 COLLATE=utf8_unicode_ci;
 
 CREATE TABLE calendars (
-<<<<<<< HEAD
-    id INT(11) UNSIGNED NOT NULL PRIMARY KEY AUTO_INCREMENT,
-    principaluri VARCHAR(100),
-    displayname VARCHAR(100),
-    uri VARCHAR(200),
-    synctoken INT(11) UNSIGNED NOT NULL DEFAULT '0',
-    description TEXT,
-    calendarorder INT(11) UNSIGNED NOT NULL DEFAULT '0',
-    calendarcolor VARCHAR(10),
-=======
     id INTEGER UNSIGNED NOT NULL PRIMARY KEY AUTO_INCREMENT,
     principaluri VARBINARY(100),
     displayname VARCHAR(100),
     uri VARBINARY(200),
-    ctag INTEGER UNSIGNED NOT NULL DEFAULT '0',
+    synctoken INTEGER UNSIGNED NOT NULL DEFAULT '0',
     description TEXT,
-    calendarorder INTEGER UNSIGNED NOT NULL DEFAULT '0',
+    calendarorder INT(11) UNSIGNED NOT NULL DEFAULT '0',
     calendarcolor VARBINARY(10),
->>>>>>> e2e28714
     timezone TEXT,
     components VARBINARY(20),
     transparent TINYINT(1) NOT NULL DEFAULT '0',
