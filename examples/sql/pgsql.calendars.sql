--- conflicted
+++ resolved
@@ -21,14 +21,10 @@
     id SERIAL NOT NULL,
     calendarid INTEGER NOT NULL,
     calendardata TEXT,
-<<<<<<< HEAD
-    uri VARCHAR(100),
+    uri VARCHAR(200),
     etag VARCHAR(32),
     size INTEGER NOT NULL,
     componenttype VARCHAR(8),
-=======
-    uri VARCHAR(200),
->>>>>>> bcc01da6
     lastmodified INTEGER
     firstoccurence INTEGER,
     lastoccurence INTEGER
