--- conflicted
+++ resolved
@@ -15,11 +15,8 @@
     ],
     "require": {
         "php": ">=5.3.1",
-<<<<<<< HEAD
-        "sabre/vobject" : "master-dev",
+        "sabre/vobject" : "2.0.*",
         "sabre/http"    : "master-dev"
-=======
-        "sabre/vobject" : "2.0.*",
         "ext-dom": "*",
         "ext-pcre": "*",
         "ext-spl": "*",
@@ -29,7 +26,6 @@
         "ext-date" : "*",
         "ext-iconv" : "*",
         "ext-libxml" : "*"
->>>>>>> c0857259
     },
     "require-dev" : {
         "phpunit/phpunit" : "3.7.*"
