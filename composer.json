--- conflicted
+++ resolved
@@ -27,8 +27,8 @@
         "ext-libxml" : "*"
     },
     "require-dev" : {
-<<<<<<< HEAD
-        "phpunit/phpunit" : "3.7.*"
+        "phpunit/phpunit" : "3.7.*",
+        "phing/phing" : "2.4.14"
     },
     "provide" : {
         "evert/sabredav" : "1.7.*"
@@ -37,21 +37,15 @@
         "ext-apc" : "*",
         "ext-curl" : "*",
         "ext-pdo" : "*"
-    }, 
+    },
     "autoload": {
         "psr-0": { "Sabre": "lib/" }
     },
     "support" : {
         "forum" : "https://groups.google.com/group/sabredav-discuss",
         "source" : "https://github.com/evert/sabredav"
-=======
-        "phing/phing" : "2.4.14"
-    },
-    "autoload": {
-        "psr-0": { "Sabre": "lib/" }
     },
     "config" : {
         "bin-dir" : "./bin"
->>>>>>> 8a127b3a
     }
 }