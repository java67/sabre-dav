{
    "name": "sabre/dav",
    "type": "library",
    "description": "WebDAV Framework for PHP",
    "keywords": ["Framework", "WebDAV", "CalDAV", "CardDAV", "iCalendar"],
    "homepage": "http://sabre.io/",
    "license" : "BSD-3-Clause",
    "authors": [
        {
            "name": "Evert Pot",
            "email": "me@evertpot.com",
            "homepage" : "http://evertpot.com/",
            "role" : "Developer"
        }
    ],
    "require": {
        "php": ">=5.5.0",
        "sabre/vobject": ">=4.0.0-alpha1",
        "sabre/event" : "~2.0",
        "sabre/xml"  : "~1.2",
        "sabre/http" : "~4.1",
        "sabre/uri" : "~1.0",
        "ext-dom": "*",
        "ext-pcre": "*",
        "ext-spl": "*",
        "ext-simplexml": "*",
        "ext-mbstring" : "*",
        "ext-ctype" : "*",
        "ext-date" : "*",
        "ext-iconv" : "*",
        "ext-libxml" : "*"
    },
    "require-dev" : {
        "phpunit/phpunit" : ">= 4.8.18 < 6.0.0",
        "evert/phpdoc-md" : "~0.1.0",
<<<<<<< HEAD
        "sabre/cs"        : "~0.0.4"
=======
        "sabre/cs"        : "~0.0.5"
>>>>>>> d4353c79
    },
    "suggest" : {
        "ext-curl" : "*",
        "ext-pdo" : "*"
    },
    "autoload": {
        "psr-4" : {
            "Sabre\\DAV\\"     : "lib/DAV/",
            "Sabre\\DAVACL\\"  : "lib/DAVACL/",
            "Sabre\\CalDAV\\"  : "lib/CalDAV/",
            "Sabre\\CardDAV\\" : "lib/CardDAV/"
        }
    },
    "support" : {
        "forum" : "https://groups.google.com/group/sabredav-discuss",
        "source" : "https://github.com/fruux/sabre-dav"
    },
    "bin" : [
        "bin/sabredav",
        "bin/naturalselection"
    ],
    "config" : {
        "bin-dir" : "./bin"
    },
    "extra" : {
        "branch-alias": {
            "dev-master": "3.1.0-dev"
        }
    }
}<|MERGE_RESOLUTION|>--- conflicted
+++ resolved
@@ -33,11 +33,7 @@
     "require-dev" : {
         "phpunit/phpunit" : ">= 4.8.18 < 6.0.0",
         "evert/phpdoc-md" : "~0.1.0",
-<<<<<<< HEAD
-        "sabre/cs"        : "~0.0.4"
-=======
         "sabre/cs"        : "~0.0.5"
->>>>>>> d4353c79
     },
     "suggest" : {
         "ext-curl" : "*",
