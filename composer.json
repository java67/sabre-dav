--- conflicted
+++ resolved
@@ -17,12 +17,8 @@
         "php": ">=5.4.1",
         "sabre/vobject" : "3.2.*@dev",
         "sabre/event" : "~1.0.0",
-<<<<<<< HEAD
-        "sabre/http" : "~2.0.0alpha6",
+        "sabre/http" : "~2.0.0",
         "psr/log" : "~1.0.0",
-=======
-        "sabre/http" : "~2.0.0",
->>>>>>> 3b1a4847
         "ext-dom": "*",
         "ext-pcre": "*",
         "ext-spl": "*",
