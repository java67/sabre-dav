{
    "name": "sabre/dav",
    "type": "library",
    "description": "WebDAV Framework for PHP",
    "keywords": ["Framework", "WebDAV", "CalDAV", "CardDAV", "iCalendar"],
    "homepage": "http://sabre.io/",
    "license" : "BSD-3-Clause",
    "authors": [
        {
            "name": "Evert Pot",
            "email": "me@evertpot.com",
            "homepage" : "http://evertpot.com/",
            "role" : "Developer"
        }
    ],
    "require": {
        "php": ">=5.4.1",
        "sabre/vobject": "~3.3.4",
        "sabre/event" : "~2.0.0",
<<<<<<< HEAD
        "sabre/http" : "~3.0.4",
        "sabre/xml"  : "~0.2.1",
=======
        "sabre/http" : "dev-master",
        "sabre/uri" : "~1.0",
>>>>>>> c36a40a5
        "ext-dom": "*",
        "ext-pcre": "*",
        "ext-spl": "*",
        "ext-simplexml": "*",
        "ext-mbstring" : "*",
        "ext-ctype" : "*",
        "ext-date" : "*",
        "ext-iconv" : "*",
        "ext-libxml" : "*"
    },
    "require-dev" : {
        "phpunit/phpunit" : "~4.2",
        "evert/phpdoc-md" : "~0.1.0",
        "squizlabs/php_codesniffer": "~1.5.3"
    },
    "suggest" : {
        "ext-curl" : "*",
        "ext-pdo" : "*"
    },
    "autoload": {
        "psr-4" : {
            "Sabre\\DAV\\"     : "lib/DAV/",
            "Sabre\\DAVACL\\"  : "lib/DAVACL/",
            "Sabre\\CalDAV\\"  : "lib/CalDAV/",
            "Sabre\\CardDAV\\" : "lib/CardDAV/"
        }
    },
    "support" : {
        "forum" : "https://groups.google.com/group/sabredav-discuss",
        "source" : "https://github.com/fruux/sabre-dav"
    },
    "bin" : [
        "bin/sabredav",
        "bin/naturalselection"
    ],
    "config" : {
        "bin-dir" : "./bin"
    }
}<|MERGE_RESOLUTION|>--- conflicted
+++ resolved
@@ -17,13 +17,9 @@
         "php": ">=5.4.1",
         "sabre/vobject": "~3.3.4",
         "sabre/event" : "~2.0.0",
-<<<<<<< HEAD
-        "sabre/http" : "~3.0.4",
-        "sabre/xml"  : "~0.2.1",
-=======
+        "sabre/xml"  : "~0.2.2",
         "sabre/http" : "dev-master",
         "sabre/uri" : "~1.0",
->>>>>>> c36a40a5
         "ext-dom": "*",
         "ext-pcre": "*",
         "ext-spl": "*",
