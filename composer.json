--- conflicted
+++ resolved
@@ -15,15 +15,9 @@
     ],
     "require": {
         "php": ">=5.4.1",
-<<<<<<< HEAD
         "sabre/vobject" : "dev-itip",
-        "sabre/event" : "~1.0.0",
-        "sabre/http" : "~2.0.2",
-=======
-        "sabre/vobject" : "~3.2.0",
         "sabre/event" : "~2.0.0",
         "sabre/http" : "~2.0.3",
->>>>>>> fc82eeec
         "ext-dom": "*",
         "ext-pcre": "*",
         "ext-spl": "*",
