<<<<<<< HEAD
1.8.2-stable (????-??-??)
	* Includes changes from version 1.7.4.

1.8.1-stable (2012-12-01)
	* Includes changes from version 1.7.3.
	* Fixed: Typo in 1.7 migration script caused it to fail.

1.8.0-stable (2012-11-08)
	* The zip release ships with sabre/vobject 2.0.5.
	* BC Break: Moved the entire codebase to PHP namespaces.
	* BC Break: Every backend package (CalDAV, CardDAV, Auth, Locks,
	  Principals) now has consistent naming conventions. There's a
	  BackendInterface, and an AbstractBackend class.
	* BC Break: Changed a bunch of constructor signatures in the CalDAV
	  package, to reduce dependencies on the ACL package.
	* BC Break: Sabre_CalDAV_ISharedCalendar now also has a getShares method,
	  so sharees can figure out who is also on a shared calendar.

	* Added: Sabre_DAVACL_IPrincipalCollection interface, to advertise support
	  for principal-property-search on any node.
	* Added: Simple console script to fire up a fileserver in the current
	  directory using PHP 5.4's built-in webserver.
	* Added: Sharee's can now also read out the list of invites for a shared
	  calendar.
	* Added: The Proxy principal classes now both implement an interface, for
	  greater flexiblity.

1.7.4-stable (????-??-??)
=======
1.7.4-stable (2013-01-19)
	* The zip release ships with sabre/vobject 2.0.5.
>>>>>>> 4ebcbd68
	* Changed: To be compatibile with MS Office 2011 for Mac, a workaround was
	  removed that was added to support old versions of Windows XP (pre-SP3).
	  Indeed! We needed a crazy workaround to work with one MS product in the
	  past, and we can't keep that workaround to be compatible with another MS
	  product.
	* Fixed: expand-properties REPORT had incorrect values for the href
	  element.
	* Fixed: Range requests now work for non-seekable streams. (Thanks Alfred
	  Klomp).
	* Fixed: Changed serialization of {DAV:}getlastmodified and
	  {DAV:}supportedlock to improve compatiblity with MS Office 2011 for Mac.
	* Changed: reverted the automatic translation of 'DAV:' xml namespaces to
	  'urn:DAV' when parsing files. Issues were reported with libxml 2.6.32,
	  on a relatively recent debian release, so we'll wait till 2015 to take
	  this one out again.
	* Added: Sabre_DAV_Exception_ServiceUnavailable, for emitting 503's.

1.7.3-stable (2012-12-01)
	* The zip release ships with sabre/vobject 2.0.5.
	* Fixed: Removing double slashes from getPropertiesForPath.
	* Change: Marked a few more properties in the CardDAV as protected,
	  instead of private.
	* Fixed: SharingPlugin now plays nicer with other plugins with similar
	  functionality.
	* Fixed: Issue 174. Sending back HTTP/1.0 for requests with this version.

1.7.2-stable (2012-11-08)
	* The zip release ships with sabre/vobject 2.0.5.
	* Added: ACL plugin advertises support for 'calendarserver-principal-
	  property-search'.
	* Fixed: [#153] Allowing for relative http principals in iMip requests.
	* Added: Support for cs:first-name and cs:last-name properties in sharing
	  invites.
	* Fixed: Made a bunch of properties protected, where they were private
	  before.
	* Added: Some non-standard properties for sharing to improve
	  compatibility.
	* Fixed: some bugfixes in postgres sql script.
	* Fixed: When requesting some properties using PROPFIND, they could show
	  up as both '200 Ok' and '403 Forbidden'.
	* Fixed: calendar-proxy principals were not checked for deeper principal
	  membership than 1 level.
	* Fixed: setGroupMemberSet argument now correctly receives relative
	  principal urls, instead of the absolute ones.
	* Fixed: Server class will filter out any bonus properties if any extra
	  were returned. This means the implementor of the IProperty class can be
	  a bit lazier when implementing.

Note: bug numbers after this line refer to Google Code tickets. We're using
github now.

1.7.1-stable (2012-10-07)
	* Fixed: include path problem in the migration script.

1.7.0-stable (2012-10-06)
	* BC Break: The calendarobjects database table has a bunch of new
	  fields, and a migration script is required to ensure everything will
	  keep working. Read the wiki for more details.
	* BC Break: The ICalendar interface now has a new method: calendarQuery.
	* BC Break: In this version a number of classes have been deleted, that
	  have been previously deprecated. Namely:
		- Sabre_DAV_Directory (now: Sabre_DAV_Collection)
		- Sabre_DAV_SimpleDirectory (now: Sabre_DAV_SimpleCollection)
	* BC Break: Sabre_CalDAV_Schedule_IMip::sendMessage now has an extra
	  argument. If you extended this class, you should fix this method. It's
	  only used for informational purposes.
	* BC Break: The DAV: namespace is no longer converted to urn:DAV. This was
	  a workaround for a bug in older PHP versions (pre-5.3).
	* Removed: Sabre.includes.php was deprecated, and is now removed.
	* Removed: Sabre_CalDAV_Server was deprecated, and is now removed. Please
	  use Sabre_DAV_Server and check the examples in the examples/ directory.
	* Changed: The Sabre_VObject library now spawned into it's own project!
	  The VObject library is still included in the SabreDAV zip package.
	* Added: Experimental interfaces to allow implementation of caldav-sharing.
	  Note that no implementation is provided yet, just the api hooks.
	* Added: Free-busy reporting compliant with the caldav-scheduling
	  standard. This allows iCal and other clients to fetch other users'
	  free-busy data.
	* Added: Experimental NotificationSupport interface to add
	  caldav notifications.
	* Added: VCF Export plugin. If enabled, it can generate an export of an
	  entire addressbook.
	* Added: Support for PATCH using a SabreDAV format, to live-patch files.
	* Added: Support for Prefer: return-minimal and Brief: t headers for
	  PROPFIND and PROPPATCH requests.
	* Changed: Responsibility for dealing with the calendar-query is now
	  moved from the CalDAV plugin to the CalDAV backends. This allows for
	  heavy optimizations.
	* Changed: The CalDAV PDO backend is now a lot faster for common
	  calendar queries.
	* Changed: We are now using the composer autoloader.
	* Changed: The CalDAV backend now all implement an interface.
	* Changed: Instead of Sabre_DAV_Property, Sabre_DAV_PropertyInterface is
	  now the basis of every property class.
	* Update: Caching results for principal lookups. This should cut down
	  queries and performance for a number of heavy requests.
	* Update: ObjectTree caches lookups much more aggresively, which will help
	  especially speeding up a bunch of REPORT queries.
	* Added: Support for the schedule-calendar-transp property.
	* Fixed: Marking both the text/calendar and text/x-vcard as UTF-8
	  encoded.
	* Fixed: Workaround for the SOGO connector, as it doesn't understand
	  receiving "text/x-vcard; charset=utf-8" for a contenttype.
	* Added: Sabre_DAV_Client now throws more specific exceptions in cases
	  where we already has an exception class.
	* Added: Sabre_DAV_PartialUpdate. This plugin allows you to use the
	  PATCH method to update parts of a file.
	* Added: Tons of timezone name mappings for Microsoft Exchange.
	* Added: Support for an 'exception' event in the server class.
	* Fixed: Uploaded VCards without a UID are now rejected. (thanks Dominik!)
	* Fixed: Rejecting calendar objects if they are not in the
	  supported-calendar-component list. (thanks Armin!)
	* Fixed: Issue 219: serialize() now reorders correctly.
	* Fixed: Sabre_DAV_XMLUtil no longer returns empty $dom->childNodes
	  if there is whitespace in $dom.
	* Fixed: Returning 409 Conflict instead of 500 when an attempt is made to
	  create a file as a child of something that's not a collection.
	* Fixed: Issue 237: xml-encoding values in SabreDAV error responses.
	* Fixed: Returning 403, instead of 501 when an unknown REPORT is
	  requested.
	* Fixed: Postfixing slash on {DAV:}owner properties.
	* Fixed: Several embarrassing spelling mistakes in docblocks.

1.6.6-stable (2013-01-19)
	* Fixed: Backported a fix for broken XML serialization in error responses.
	 (Thanks @DeepDiver1975!)

1.6.5-stable (2012-10-04)
	* Fixed: Workaround for line-ending bug OS X 10.8 addressbook has.
	* Added: Ability to allow users to set SSL certificates for the Client
	  class. (Thanks schiesbn!).
	* Fixed: Directory indexes with lots of nodes should be a lot faster.
	* Fixed: Issue 235: E_NOTICE thrown when doing a propfind request with
	  Sabre_DAV_Client, and no valid properties are returned.
	* Fixed: Issue with filtering on alarms in tasks.

1.6.4-stable (2012-08-02)
	* Fixed: Issue 220: Calendar-query filters may fail when filtering on
	  alarms, if an overridden event has it's alarm removed.
	* Fixed: Compatibility for OS/X 10.8 iCal in the IMipHandler.
	* Fixed: Issue 222: beforeWriteContent shouldn't be called for lock
	  requests.
	* Fixed: Problem with POST requests to the outbox if mailto: was not lower
	  cased.
	* Fixed: Yearly recurrence rule expansion on leap-days no behaves
	  correctly.
	* Fixed: Correctly checking if recurring, all-day events with no dtstart
	  fall in a timerange if the start of the time-range exceeds the start of
	  the instance of an event, but not the end.
	* Fixed: All-day recurring events wouldn't match if an occurence ended
	  exactly on the start of a time-range.
	* Fixed: HTTP basic auth did not correctly deal with passwords containing
	  colons on some servers.
	* Fixed: Issue 228: DTEND is now non-inclusive for all-day events in the
	  calendar-query REPORT and free-busy calculations.

1.6.3-stable (2012-06-12)
	* Added: It's now possible to specify in Sabre_DAV_Client which type of
	  authentication is to be used.
	* Fixed: Issue 206: Sabre_DAV_Client PUT requests are fixed.
	* Fixed: Issue 205: Parsing an iCalendar 0-second date interval.
	* Fixed: Issue 112: Stronger validation of iCalendar objects. Now making
	  sure every iCalendar object only contains 1 component, and disallowing
	  vcards, forcing every component to have a UID.
	* Fixed: Basic validation for vcards in the CardDAV plugin.
	* Fixed: Issue 213: Workaround for an Evolution bug, that prevented it
	  from updating events.
	* Fixed: Issue 211: A time-limit query on a non-relative alarm trigger in
	  a recurring event could result in an endless loop.
	* Fixed: All uri fields are now a maximum of 200 characters. The Bynari
	  outlook plugin used much longer strings so this should improve
	  compatibility.
	* Fixed: Added a workaround for a bug in KDE 4.8.2 contact syncing. See
	  https://bugs.kde.org/show_bug.cgi?id=300047
	* Fixed: Issue 217: Sabre_DAV_Tree_FileSystem was pretty broken.

1.6.2-stable (2012-04-16)
	* Fixed: Sabre_VObject_Node::$parent should have been public.
	* Fixed: Recurrence rules of events are now taken into consideration when
	  doing time-range queries on alarms.
	* Fixed: Added a workaround for the fact that php's DateInterval cannot
	  parse weeks and days at the same time.
	* Added: Sabre_DAV_Server::$exposeVersion, allowing you to hide SabreDAV's
	  version number from various outputs.
	* Fixed: DTSTART values would be incorrect when expanding events.
	* Fixed: DTSTART and DTEND would be incorrect for expansion of WEEKLY
	  BYDAY recurrences.
	* Fixed: Issue 203: A problem with overridden events hitting the exact
	  date and time of a subsequent event in the recurrence set.
	* Fixed: There was a problem with recurrence rules, for example the 5th
	  tuesday of the month, if this day did not exist.
	* Added: New HTTP status codes from draft-nottingham-http-new-status-04.

1.6.1-stable (2012-03-05)
	* Added: createFile and put() can now return an ETag.
	* Added: Sending back an ETag on for operations on CardDAV backends. This
	  should help with OS X 10.6 Addressbook compatibility.
	* Fixed: Fixed a bug where an infinite loop could occur in the recurrence
	  iterator if the recurrence was YEARLY, with a BYMONTH rule, and either
	  BYDAY or BYMONTHDAY match the first day of the month.
	* Fixed: Events that are excluded using EXDATE are still counted in the
	  COUNT= parameter in the RRULE property.
	* Added: Support for time-range filters on VALARM components.
	* Fixed: Correctly filtering all-day events.
	* Fixed: Sending back correct mimetypes from the browser plugin (thanks
	  Jürgen).
	* Fixed: Issue 195: Sabre_CardDAV pear package had an incorrect dependency.
	* Fixed: Calendardata would be destroyed when performing a MOVE request.

1.6.0-stable (2012-02-22)
	* BC Break: Now requires PHP 5.3
	* BC Break: Any node that implemented Sabre_DAVACL_IACL must now also
	  implement the getSupportedPrivilegeSet method. See website for details.
	* BC Break: Moved functions from Sabre_CalDAV_XMLUtil to
	  Sabre_VObject_DateTimeParser.
	* BC Break: The Sabre_DAVACL_IPrincipalCollection now has two new methods:
	  'searchPrincipals' and 'updatePrincipal'.
	* BC Break: Sabre_DAV_ILockable is removed and all related per-node
	  locking functionality.
	* BC Break: Sabre_DAV_Exception_FileNotFound is now deprecated in favor of
	  Sabre_DAV_Exception_NotFound. The former will be removed in a later
	  version.
	* BC Break: Removed Sabre_CalDAV_ICalendarUtil, use Sabre_VObject instead.
	* BC Break: Sabre_CalDAV_Server is now deprecated, check out the
	  documentation on how to setup a caldav server with just
	  Sabre_DAV_Server.
	* BC Break: Default Principals PDO backend now needs a new field in the
	  'principals' table. See the website for details.
	* Added: Ability to create new calendars and addressbooks from within the
	  browser plugin.
	* Added: Browser plugin: icons for various nodes.
	* Added: Support for FREEBUSY reports!
	* Added: Support for creating principals with admin-level privileges.
	* Added: Possibility to let server send out invitation emails on behalf of
	  CalDAV client, using Sabre_CalDAV_Schedule_IMip.
	* Changed: beforeCreateFile event now passes data argument by reference.
	* Changed: The 'propertyMap' property from Sabre_VObject_Reader, must now
	  be specified in Sabre_VObject_Property::$classMap.
	* Added: Ability for plugins to tell the ACL plugin which principal
	  plugins are searchable.
	* Added: [DAVACL] Per-node overriding of supported privileges. This allows
	  for custom privileges where needed.
	* Added: [DAVACL] Public 'principalSearch' method on the DAVACL plugin,
	  which allows for easy searching for principals, based on their
	  properties.
	* Added: Sabre_VObject_Component::getComponents() to return a list of only
	  components and not properties.
	* Added: An includes.php file in every sub-package (CalDAV, CardDAV, DAV,
	  DAVACL, HTTP, VObject) as an alternative to the autoloader. This often
	  works much faster.
	* Added: Support for the 'Me card', which allows Addressbook.app users
	  specify which vcard is their own.
	* Added: Support for updating principal properties in the DAVACL principal
	  backends.
	* Changed: Major refactoring in the calendar-query REPORT code. Should
	  make things more flexible and correct.
	* Changed: The calendar-proxy-[read|write] principals will now only appear
	  in the tree, if they actually exist in the Principal backend. This should
	  reduce some problems people have been having with this.
	* Changed: Sabre_VObject_Element_* classes are now renamed to
	  Sabre_VObject_Property. Old classes are retained for backwards
	  compatibility, but this will be removed in the future.
	* Added: Sabre_VObject_FreeBusyGenerator to generate free-busy reports
	  based on lists of events.
	* Added: Sabre_VObject_RecurrenceIterator to find all the dates and times
	  for recurring events.
	* Fixed: Issue 97: Correctly handling RRULE for the calendar-query REPORT.
	* Fixed: Issue 154: Encoding of VObject parameters with no value was
	  incorrect.
	* Added: Support for {DAV:}acl-restrictions property from RFC3744.
	* Added: The contentlength for calendar objects can now be supplied by a
	  CalDAV backend, allowing for more optimizations.
	* Fixed: Much faster implementation of Sabre_DAV_URLUtil::encodePath.
	* Fixed: {DAV:}getcontentlength may now be not specified.
	* Fixed: Issue 66: Using rawurldecode instead of urldecode to decode paths
	  from clients. This means that + will now be treated as a literal rather
	  than a space, and this should improve compatibility with the Windows
	  built-in client.
	* Added: Sabre_DAV_Exception_PaymentRequired exception, to emit HTTP 402
	  status codes.
	* Added: Some mysql unique constraints to example files.
	* Fixed: Correctly formatting HTTP dates.
	* Fixed: Issue 94: Sending back Last-Modified header for 304 responses.
	* Added: Sabre_VObject_Component_VEvent, Sabre_VObject_Component_VJournal,
	  Sabre_VObject_Component_VTodo and Sabre_VObject_Component_VCalendar.
	* Changed: Properties are now also automatically mapped to their
	  appropriate classes, if they are created using the add() or __set()
	  methods.
	* Changed: Cloning VObject objects now clones the entire tree, rather than
      just the default shallow copy.
	* Added: Support for recurrence expansion in the CALDAV:calendar-multiget
	  and CALDAV:calendar-query REPORTS.
	* Changed: CalDAV PDO backend now sorts calendars based on the internal
	  'calendarorder' field.
	* Added: Issue 181: Carddav backends may no optionally not supply the carddata in
	  getCards, if etag and size are specified. This may speed up certain
	  requests.
	* Added: More arguments to beforeWriteContent and beforeCreateFile (see
	  WritingPlugins wiki document).
	* Added: Hook for iCalendar validation. This allows us to validate
	  iCalendar objects when they're uploaded. At the moment we're just
	  validating syntax.
	* Added: VObject now support Windows Timezone names correctly (thanks
	  mrpace2).
	* Added: If a timezonename could not be detected, we fall back on the
	  default PHP timezone.
	* Added: Now a Composer package (thanks willdurand).
	* Fixed: Support for \N as a newline character in the VObject reader.
	* Added: afterWriteContent, afterCreateFile and afterUnbind events.
	* Added: Postgresql example files. Not part of the unittests though, so
	  use at your own risk.
	* Fixed: Issue 182: Removed backticks from sql queries, so it will work
	  with Postgres.

1.5.9-stable (2012-04-16)
	* Fixed: Issue with parsing timezone identifiers that were surrounded by
	  quotes. (Fixes emClient compatibility).

1.5.8-stable (2012-02-22)
	* Fixed: Issue 95: Another timezone parsing issue, this time in
	  calendar-query.

1.5.7-stable (2012-02-19)
	* Fixed: VObject properties are now always encoded before components.
	* Fixed: Sabre_DAVACL had issues with multiple levels of privilege
	  aggregration.
	* Changed: Added 'GuessContentType' plugin to fileserver.php example.
	* Fixed: The Browser plugin will now trigger the correct events when
	  creating files.
	* Fixed: The ICSExportPlugin now considers ACL's.
	* Added: Made it optional to supply carddata from an Addressbook backend
	  when requesting getCards. This can make some operations much faster, and
	  could result in much lower memory use.
	* Fixed: Issue 187: Sabre_DAV_UUIDUtil was missing from includes file.
	* Fixed: Issue 191: beforeUnlock was triggered twice.

1.5.6-stable (2012-01-07)
	* Fixed: Issue 174: VObject could break UTF-8 characters.
	* Fixed: pear package installation issues.

1.5.5-stable (2011-12-16)
	* Fixed: CalDAV time-range filter workaround for recurring events.
	* Fixed: Bug in Sabre_DAV_Locks_Backend_File that didn't allow multiple
	  files to be locked at the same time.

1.5.4-stable (2011-10-28)
	* Fixed: GuessContentType plugin now supports mixed case file extensions.
	* Fixed: DATE-TIME encoding was wrong in VObject. (we used 'DATETIME').
	* Changed: Sending back HTTP 204 after a PUT request on an existing resource
	  instead of HTTP 200. This should fix Evolution CardDAV client
	  compatibility.
	* Fixed: Issue 95: Parsing X-LIC-LOCATION if it's available.
	* Added: All VObject elements now have a reference to their parent node.

1.5.3-stable (2011-09-28)
	* Fixed: Sabre_DAV_Collection was missing from the includes file.
	* Fixed: Issue 152. iOS 1.4.2 apparantly requires HTTP/1.1 200 OK to be in
	  uppercase.
	* Fixed: Issue 153: Support for files with mixed newline styles in
	  Sabre_VObject.
	* Fixed: Issue 159: Automatically converting any vcard and icalendardata
	  to UTF-8.
	* Added: Sabre_DAV_SimpleFile class for easy static file creation.
	* Added: Issue 158: Support for the CARDDAV:supported-address-data
	  property.

1.5.2-stable (2011-09-21)
	* Fixed: carddata and calendardata MySQL fields are now of type
	  'mediumblob'. 'TEXT' was too small sometimes to hold all the data.
	* Fixed: {DAV:}supported-report-set is now correctly reporting the reports
	  for IAddressBook.
	* Added: Sabre_VObject_Property::add() to add duplicate parameters to
	  properties.
	* Added: Issue 151: Sabre_CalDAV_ICalendar and Sabre_CalDAV_ICalendarObject
	  interfaces.
	* Fixed: Issue 140: Not returning 201 Created if an event cancelled the
	  creation of a file.
	* Fixed: Issue 150: Faster URLUtil::encodePath() implementation.
	* Fixed: Issue 144: Browser plugin could interfere with
	  TemporaryFileFilterPlugin if it was loaded first.
	* Added: It's not possible to specify more 'alternate uris' in principal
	  backends.

1.5.1-stable (2011-08-24)
	* Fixed: Issue 137. Hiding action interface in HTML browser for
	  non-collections.
	* Fixed: addressbook-query is now correctly returned from the
	  {DAV:}supported-report-set property.
	* Fixed: Issue 142: Bugs in groupwareserver.php example.
	* Fixed: Issue 139: Rejecting PUT requests with Content-Range.

1.5.0-stable (2011-08-12)
	* Added: CardDAV support.
	* Added: An experimental WebDAV client.
	* Added: MIME-Directory grouping support in the VObject library. This is
	  very useful for people attempting to parse vcards.
	* BC Break: Adding parameters with the VObject libraries now overwrites
	  the previous parameter, rather than just add it. This makes more sense
	  for 99% of the cases.
	* BC Break: lib/Sabre.autoload.php is now removed in favor of
	  lib/Sabre/autoload.php.
	* Deprecated: Sabre_DAV_Directory is now deprecated and will be removed in
	  a future version. Use Sabre_DAV_Collection instead.
	* Deprecated: Sabre_DAV_SimpleDirectory is now deprecated and will be
	  removed in a future version. Use Sabre_DAV_SimpleCollection instead.
	* Fixed: Problem with overriding tablenames for the CalDAV backend.
	* Added: Clark-notation parser to XML utility.
	* Added: unset() support to VObject components.
	* Fixed: Refactored CalDAV property fetching to be faster and simpler.
	* Added: Central string-matcher for CalDAV and CardDAV plugins.
	* Added: i;unicode-casemap support
	* Fixed: VObject bug: wouldn't parse parameters if they weren't specified
	  in uppercase.
	* Fixed: VObject bug: Parameters now behave more like Properties.
	* Fixed: VObject bug: Parameters with no value are now correctly parsed.
	* Changed: If calendars don't specify which components they allow, 'all'
	  components are assumed (e.g.: VEVENT, VTODO, VJOURNAL).
	* Changed: Browser plugin now uses POST variable 'sabreAction' instead of
	  'action' to reduce the chance of collisions.

1.4.4-stable (2011-07-07)
	* Fixed: Issue 131: Custom CalDAV backends could break in certain cases.
	* Added: The option to override the default tablename all PDO backends
	  use. (Issue 60).
	* Fixed: Issue 124: 'File' authentication backend now takes realm into
	  consideration.
	* Fixed: Sabre_DAV_Property_HrefList now properly deserializes. This
	  allows users to update the {DAV:}group-member-set property.
	* Added: Helper functions for DateTime-values in Sabre_VObject package.
	* Added: VObject library can now automatically map iCalendar properties to
	  custom classes.

1.4.3-stable (2011-04-25)
	* Fixed: Issue 123: Added workaround for Windows 7 UNLOCK bug.
	* Fixed: datatype of lastmodified field in mysql.calendars.sql. Please
	  change the DATETIME field to an INT to ensure this field will work
	  correctly.
	* Change: Sabre_DAV_Property_Principal is now renamed to
	  Sabre_DAVACL_Property_Principal.
	* Added: API level support for ACL HTTP method.
	* Fixed: Bug in serializing {DAV:}acl property.
	* Added: deserializer for {DAV:}resourcetype property.
	* Added: deserializer for {DAV:}acl property.
	* Added: deserializer for {DAV:}principal property.

1.4.2-beta (2011-04-01)
	* Added: It's not possible to disable listing of nodes that are denied
	  read access by ACL.
	* Fixed: Changed a few properties in CalDAV classes from private to
	  protected.
	* Fixed: Issue 119: Terrible things could happen when relying on
	  guessBaseUri, the server was running on the root of the domain and a user
	  tried to access a file ending in .php. This is a slight BC break.
	* Fixed: Issue 118: Lock tokens in If headers without a uri should be
	  treated as the request uri, not 'all relevant uri's.
	* Fixed: Issue 120: PDO backend was incorrectly fetching too much locks in
	  cases where there were similar named locked files in a directory.

1.4.1-beta (2011-02-26)
	* Fixed: Sabre_DAV_Locks_Backend_PDO returned too many locks.
	* Fixed: Sabre_HTTP_Request::getHeader didn't return Content-Type when
	  running on apache, so a few workarounds were added.
	* Change: Slightly changed CalDAV Backend API's, to allow for heavy
	  optimizations. This is non-bc breaking.

1.4.0-beta (2011-02-12)
	* Added: Partly RFC3744 ACL support.
	* Added: Calendar-delegation (caldav-proxy) support.
	* BC break: In order to fix Issue 99, a new argument had to be added to
	  Sabre_DAV_Locks_Backend_*::getLocks classes. Consult the classes for
	  details.
	* Deprecated: Sabre_DAV_Locks_Backend_FS is now deprecated and will be
	  removed in a later version. Use PDO or the new File class instead.
	* Deprecated: The Sabre_CalDAV_ICalendarUtil class is now marked
	  deprecated, and will be removed in a future version. Please use
	  Sabre_VObject instead.
	* Removed: All principal-related functionality has been removed from the
	  Sabre_DAV_Auth_Plugin, and moved to the Sabre_DAVACL_Plugin.
	* Added: VObject library, for easy vcard/icalendar parsing using a natural
	  interface.
	* Added: Ability to automatically generate full .ics feeds off calendars.
	  To use: Add the Sabre_CalDAV_ICSExportPlugin, and add ?export to your
	  calendar url.
	* Added: Plugins can now specify a pluginname, for easy access using
	  Sabre_DAV_Server::getPlugin().
	* Added: beforeGetProperties event.
	* Added: updateProperties event.
	* Added: Principal listings and calendar-access can now be done privately,
	  disallowing users from accessing or modifying other users' data.
	* Added: You can now pass arrays to the Sabre_DAV_Server constructor. If
	  it's an array with node-objects, a Root collection will automatically be
	  created, and the nodes are used as top-level children.
	* Added: The principal base uri is now customizable. It used to be
	  hardcoded to 'principals/[user]'.
	* Added: getSupportedReportSet method in ServerPlugin class. This allows
	  you to easily specify which reports you're implementing.
	* Added: A '..' link to the HTML browser.
	* Fixed: Issue 99: Locks on child elements were ignored when their parent
	  nodes were deleted.
	* Fixed: Issue 90: lockdiscovery property and LOCK response now include a
	  {DAV}lockroot element.
	* Fixed: Issue 96: support for 'default' collation in CalDAV text-match
	  filters.
	* Fixed: Issue 102: Ensuring that copy and move with identical source and
	  destination uri's fails.
	* Fixed: Issue 105: Supporting MKCALENDAR with no body.
	* Fixed: Issue 109: Small fixes in Sabre_HTTP_Util.
	* Fixed: Issue 111: Properly catching the ownername in a lock (if it's a
	  string)
	* Fixed: Sabre_DAV_ObjectTree::nodeExist always returned false for the
	  root node.
	* Added: Global way to easily supply new resourcetypes for certain node
	  classes.
	* Fixed: Issue 59: Allowing the user to override the authentication realm
	  in Sabre_CalDAV_Server.
	* Update: Issue 97: Looser time-range checking if there's a recurrence
	  rule in an event. This fixes 'missing recurring events'.

1.3.0 (2010-10-14)
	* Added: childExists method to Sabre_DAV_ICollection. This is an api
	  break, so if you implement Sabre_DAV_ICollection directly, add the method.
	* Changed: Almost all HTTP method implementations now take a uri argument,
	  including events. This allows for internal rerouting of certain calls.
	  If you have custom plugins, make sure they use this argument. If they
	  don't, they will likely still work, but it might get in the way of
	  future changes.
	* Changed: All getETag methods MUST now surround the etag with
	  double-quotes. This was a mistake made in all previous SabreDAV
	  versions. If you don't do this, any If-Match, If-None-Match and If:
	  headers using Etags will work incorrectly. (Issue 85).
	* Added: Sabre_DAV_Auth_Backend_AbstractBasic class, which can be used to
	  easily implement basic authentication.
	* Removed: Sabre_DAV_PermissionDenied class. Use Sabre_DAV_Forbidden
	  instead.
	* Removed: Sabre_DAV_IDirectory interface, use Sabre_DAV_ICollection
	  instead.
	* Added: Browser plugin now uses {DAV:}displayname if this property is
	  available.
	* Added: Cache layer in the ObjectTree.
	* Added: Tree classes now have a delete and getChildren method.
	* Fixed: If-Modified-Since and If-Unmodified-Since would be incorrect if
	  the date is an exact match.
	* Fixed: Support for multiple ETags in If-Match and If-None-Match headers.
	* Fixed: Improved baseUrl handling.
	* Fixed: Issue 67: Non-seekable stream support in ::put()/::get().
	* Fixed: Issue 65: Invalid dates are now ignored.
	* Updated: Refactoring in Sabre_CalDAV to make everything a bit more
	  ledgable.
	* Fixed: Issue 88, Issue 89: Fixed compatibility for running SabreDAV on
	   Windows.
	* Fixed: Issue 86: Fixed Content-Range top-boundary from 'file size' to
	  'file size'-1.

1.2.4 (2010-07-13)
	* Fixed: Issue 62: Guessing baseUrl fails when url contains a
	  query-string.
	* Added: Apache configuration sample for CGI/FastCGI setups.
	* Fixed: Issue 64: Only returning calendar-data when it was actually
	  requested.

1.2.3 (2010-06-26)
	* Fixed: Issue 57: Supporting quotes around etags in If-Match and
	  If-None-Match

1.2.2 (2010-06-21)
	* Updated: SabreDAV now attempts to guess the BaseURI if it's not set.
	* Updated: Better compatibility with BitKinex
	* Fixed: Issue 56: Incorrect behaviour for If-None-Match headers and GET
	  requests.
	* Fixed: Issue with certain encoded paths in Browser Plugin.

1.2.1 (2010-06-07)
	* Fixed: Issue 50, patch by Mattijs Hoitink.
	* Fixed: Issue 51, Adding windows 7 lockfiles to TemporaryFileFilter.
	* Fixed: Issue 38, Allowing custom filters to be added to
	  TemporaryFileFilter.
	* Fixed: Issue 53, ETags in the If: header were always failing. This
	  behaviour is now corrected.
	* Added: Apache Authentication backend, in case authentication through
	  .htaccess is desired.
	* Updated: Small improvements to example files.

1.2.0 (2010-05-24)
	* Fixed: Browser plugin now displays international characters.
	* Changed: More properties in CalDAV classes are now protected instead of
	  private.

1.2.0beta3 (2010-05-14)
	* Fixed: Custom properties were not properly sent back for allprops
	  requests.
	* Fixed: Issue 49, incorrect parsing of PROPPATCH, affecting Office 2007.
	* Changed: Removed CalDAV items from includes.php, and added a few missing
	  ones.

1.2.0beta2 (2010-05-04)
	* Fixed: Issue 46: Fatal error for some non-existent nodes.
	* Updated: some example sql to include email address.
	* Added: 208 and 508 statuscodes from RFC5842.
	* Added: Apache2 configuration examples

1.2.0beta1 (2010-04-28)
	* Fixed: redundant namespace declaration in resourcetypes.
	* Fixed: 2 locking bugs triggered by litmus when no Sabre_DAV_ILockable
	  interface is used.
	* Changed: using http://sabredav.org/ns for all custom xml properties.
	* Added: email address property to principals.
	* Updated: CalendarObject validation.

1.2.0alpha4 (2010-04-24)
	* Added: Support for If-Range, If-Match, If-None-Match, If-Modified-Since,
	  If-Unmodified-Since.
	* Changed: Brand new build system. Functionality is split up between
	  Sabre, Sabre_HTTP, Sabre_DAV and Sabre_CalDAV packages. In addition to
	  that a new non-pear package will be created with all this functionality
	  combined.
	* Changed: Autoloader moved to Sabre/autoload.php.
	* Changed: The Allow: header is now more accurate, with appropriate HTTP
	  methods per uri.
	* Changed: Now throwing back Sabre_DAV_Exception_MethodNotAllowed on a few
	  places where Sabre_DAV_Exception_NotImplemented was used.

1.2.0alpha3 (2010-04-20)
	* Update: Complete rewrite of property updating. Now easier to use and
	  atomic.
	* Fixed: Issue 16, automatically adding trailing / to baseUri.
	* Added: text/plain is used for .txt files in GuessContentType plugin.
	* Added: support for principal-property-search and
	  principal-search-property-set reports.
	* Added: Issue 31: Hiding exception information by default. Can be turned
	  on with the Sabre_DAV_Server::$debugExceptions property.

1.2.0alpha2 (2010-04-08)
	* Added: Calendars are now private and can only be read by the owner.
	* Fixed: double namespace declaration in multistatus responses.
	* Added: MySQL database dumps. MySQL is now also supported next to SQLite.
	* Added: expand-properties REPORT from RFC 3253.
	* Added: Sabre_DAV_Property_IHref interface for properties exposing urls.
	* Added: Issue 25: Throwing error on broken Finder behaviour.
	* Changed: Authentication backend is now aware of current user.

1.2.0alpha1 (2010-03-31)
	* Fixed: Issue 26: Workaround for broken GVFS behaviour with encoded
	  special characters.
	* Fixed: Issue 34: Incorrect Lock-Token response header for LOCK. Fixes
	  Office 2010 compatibility.
	* Added: Issue 35: SabreDAV version to header to OPTIONS response to ease
	  debugging.
	* Fixed: Issue 36: Incorrect variable name, throwing error in some
	  requests.
	* Fixed: Issue 37: Incorrect smultron regex in temporary filefilter.
	* Fixed: Issue 33: Converting ISO-8859-1 characters to UTF-8.
	* Fixed: Issue 39 & Issue 40: Basename fails on non-utf-8 locales.
	* Added: More unittests.
	* Added: SabreDAV version to all error responses.
	* Added: URLUtil class for decoding urls.
	* Changed: Now using pear.sabredav.org pear channel.
	* Changed: Sabre_DAV_Server::getCopyAndMoveInfo is now a public method.

1.1.2-alpha (2010-03-18)
	* Added: RFC5397 - current-user-principal support.
	* Fixed: Issue 27: encoding entities in property responses.
	* Added: naturalselection script now allows the user to specify a 'minimum
	  number of bytes' for deletion. This should reduce load due to less
	  crawling
	* Added: Full support for the calendar-query report.
	* Added: More unittests.
	* Added: Support for complex property deserialization through the static
	  ::unserialize() method.
	* Added: Support for modifying calendar-component-set
	* Fixed: Issue 29: Added TIMEOUT_INFINITE constant

1.1.1-alpha (2010-03-11)
	* Added: RFC5689 - Extended MKCOL support.
	* Fixed: Evolution support for CalDAV.
	* Fixed: PDO-locks backend was pretty much completely broken. This is
	  100% unittested now.
	* Added: support for ctags.
	* Fixed: Comma's between HTTP methods in 'Allow' method.
	* Changed: default argument for Sabre_DAV_Locks_Backend_FS. This means a
	  datadirectory must always be specified from now on.
	* Changed: Moved Sabre_DAV_Server::parseProps to
	  Sabre_DAV_XMLUtil::parseProperties.
	* Changed: Sabre_DAV_IDirectory is now Sabre_DAV_ICollection.
	* Changed: Sabre_DAV_Exception_PermissionDenied is now
	  Sabre_DAV_Exception_Forbidden.
	* Changed: Sabre_CalDAV_ICalendarCollection is removed.
	* Added: Sabre_DAV_IExtendedCollection.
	* Added: Many more unittests.
	* Added: support for calendar-timezone property.

1.1.0-alpha (2010-03-01)
	* Note: This version is forked from version 1.0.5, so release dates may be
	  out of order.
	* Added: CalDAV - RFC 4791
	* Removed: Sabre_PHP_Exception. PHP has a built-in ErrorException for
	  this.
	* Added: PDO authentication backend.
	* Added: Example sql for auth, caldav, locks for sqlite.
	* Added: Sabre_DAV_Browser_GuessContentType plugin
	* Changed: Authentication plugin refactored, making it possible to
	  implement non-digest authentication.
	* Fixed: Better error display in browser plugin.
	* Added: Support for {DAV:}supported-report-set
	* Added: XML utility class with helper functions for the WebDAV protocol.
	* Added: Tons of unittests
	* Added: PrincipalCollection and Principal classes
	* Added: Sabre_DAV_Server::getProperties for easy property retrieval
	* Changed: {DAV:}resourceType defaults to 0
	* Changed: Any non-null resourceType now gets a / appended to the href
	  value. Before this was just for {DAV:}collection's, but this is now also
	  the case for for example {DAV:}principal.
	* Changed: The Href property class can now optionally create non-relative
	  uri's.
	* Changed: Sabre_HTTP_Response now returns false if headers are already
	  sent and header-methods are called.
	* Fixed: Issue 19: HEAD requests on Collections
	* Fixed: Issue 21: Typo in Sabre_DAV_Property_Response
	* Fixed: Issue 18: Doesn't work with Evolution Contacts

1.0.15-stable (2010-05-28)
	* Added: Issue 31: Hiding exception information by default. Can be turned
	  on with the Sabre_DAV_Server::$debugExceptions property.
	* Added: Moved autoload from lib/ to lib/Sabre/autoload.php. This is also
	  the case in the upcoming 1.2.0, so it will improve future compatibility.

1.0.14-stable (2010-04-15)
	* Fixed: double namespace declaration in multistatus responses.

1.0.13-stable (2010-03-30)
	* Fixed: Issue 40: Last references to basename/dirname

1.0.12-stable (2010-03-30)
	* Fixed: Issue 37: Incorrect smultron regex in temporary filefilter.
	* Fixed: Issue 26: Workaround for broken GVFS behaviour with encoded
	  special characters.
	* Fixed: Issue 33: Converting ISO-8859-1 characters to UTF-8.
	* Fixed: Issue 39: Basename fails on non-utf-8 locales.
	* Added: More unittests.
	* Added: SabreDAV version to all error responses.
	* Added: URLUtil class for decoding urls.
	* Updated: Now using pear.sabredav.org pear channel.

1.0.11-stable (2010-03-23)
	* Non-public release. This release is identical to 1.0.10, but it is used
	  to test releasing packages to pear.sabredav.org.

1.0.10-stable (2010-03-22)
	* Fixed: Issue 34: Invalid Lock-Token header response.
	* Added: Issue 35: Addign SabreDAV version to HTTP OPTIONS responses.

1.0.9-stable (2010-03-19)
	* Fixed: Issue 27: Entities not being encoded in PROPFIND responses.
	* Fixed: Issue 29: Added missing TIMEOUT_INFINITE constant.

1.0.8-stable (2010-03-03)
	* Fixed: Issue 21: typos causing errors
	* Fixed: Issue 23: Comma's between methods in Allow header.
	* Added: Sabre_DAV_ICollection interface, to aid in future compatibility.
	* Added: Sabre_DAV_Exception_Forbidden exception. This will replace
	  Sabre_DAV_Exception_PermissionDenied in the future, and can already be
	  used to ensure future compatibility.

1.0.7-stable (2010-02-24)
	* Fixed: Issue 19 regression for MS Office

1.0.6-stable (2010-02-23)
	* Fixed: Issue 19: HEAD requests on Collections

1.0.5-stable (2010-01-22)
	* Fixed: Fatal error when a malformed url was used for unlocking, in
	  conjuction with Sabre.autoload.php due to a incorrect filename.
	* Fixed: Improved unittests and build system

1.0.4-stable (2010-01-11)
	* Fixed: needed 2 different releases. One for googlecode and one for
	  pearfarm. This is to retain the old method to install SabreDAV until
	  pearfarm becomes the standard installation method.

1.0.3-stable (2010-01-11)
	* Added: RFC4709 support (davmount)
	* Added: 6 unittests
	* Added: naturalselection. A tool to keep cache directories below a
	  specified theshold.
	* Changed: Now using pearfarm.org channel server.

1.0.1-stable (2009-12-22)
	* Fixed: Issue 15: typos in examples
	* Fixed: Minor pear installation issues

1.0.0-stable (2009-11-02)
	* Added: SimpleDirectory class. This class allows creating static
	  directory structures with ease.
	* Changed: Custom complex properties and exceptions now get an instance of
	  Sabre_DAV_Server as their first argument in serialize()
	* Changed: Href complex property now prepends server's baseUri
	* Changed: delete before an overwriting copy/move is now handles by server
	  class instead of tree classes
	* Changed: events must now explicitly return false to stop execution.
	  Before, execution would be stopped by anything loosely evaluating to
	  false.
	* Changed: the getPropertiesForPath method now takes a different set of
	  arguments, and returns a different response. This allows plugin
	  developers to return statuses for properties other than 200 and 404. The
	  hrefs are now also always calculated relative to the baseUri, and not
	  the uri of the request.
	* Changed: generatePropFindResponse is renamed to generateMultiStatus, and
	  now takes a list of properties similar to the response of
	  getPropertiesForPath. This was also needed to improve flexibility for
	  plugin development.
	* Changed: Auth plugins are no longer included. They were not yet stable
	  quality, so they will probably be reintroduced in a later version.
	* Changed: PROPPATCH also used generateMultiStatus now.
	* Removed: unknownProperties event. This is replaced by the
	  afterGetProperties event, which should provide more flexibility.
	* Fixed: Only calling getSize() on IFile instances in httpHead()
	* Added: beforeBind event. This is invoked upon file or directory creation
	* Added: beforeWriteContent event, this is invoked by PUT and LOCK on an
	  existing resource.
	* Added: beforeUnbind event. This is invoked right before deletion of any
	  resource.
	* Added: afterGetProperties event. This event can be used to make
	  modifications to property responses.
	* Added: beforeLock and beforeUnlock events.
	* Added: afterBind event.
	* Fixed: Copy and Move could fail in the root directory. This is now
	  fixed.
	* Added: Plugins can now be retrieved by their classname. This is useful
	  for inter-plugin communication.
	* Added: The Auth backend can now return usernames and user-id's.
	* Added: The Auth backend got a getUsers method
	* Added: Sabre_DAV_FSExt_Directory now returns quota info

0.12.1-beta (2009-09-11)
	* Fixed: UNLOCK bug. Unlock didn't work at all

0.12-beta (2009-09-10)
	* Updated: Browser plugin now shows multiple {DAV:}resourcetype values
	  if available.
	* Added: Experimental PDO backend for Locks Manager
	* Fixed: Sending Content-Length: 0 for every empty response. This
	  improves NGinx compatibility.
	* Fixed: Last modification time is reported in UTC timezone. This improves
	  Finder compatibility.

0.11-beta (2009-08-11)
	* Updated: Now in Beta
	* Updated: Pear package no longer includes docs/ directory. These just
	  contained rfc's, which are publically available. This reduces the
	  package from ~800k to ~60k
	* Added: generatePropfindResponse now takes a baseUri argument
	* Added: ResourceType property can now contain multiple resourcetypes.
	* Fixed: Issue 13.

0.10-alpha (2009-08-03)
	* Added: Plugin to automatically map GET requests to non-files to
	  PROPFIND (Sabre_DAV_Browser_MapGetToPropFind). This should allow
	  easier debugging of complicated WebDAV setups.
	* Added: Sabre_DAV_Property_Href class. For future use.
	* Added: Ability to choose to use auth-int, auth or both for HTTP Digest
	  authentication. (Issue 11)
	* Changed: Made more methods in Sabre_DAV_Server public.
	* Fixed: TemporaryFileFilter plugin now intercepts HTTP LOCK requests
	  to non-existent files. (Issue 12)
	* Added: Central list of defined xml namespace prefixes. This can reduce
	  Bandwidth and legibility for xml bodies with user-defined namespaces.
	* Added: now a PEAR-compatible package again, thanks to Michael Gauthier
	* Changed: moved default copy and move logic from ObjectTree to Tree class

0.9-alpha (2009-07-21)
	* Changed: Major refactoring, removed most of the logic from the Tree
	  objects. The Server class now directly works with the INode, IFile
	  and IDirectory objects. If you created your own Tree objects,
	  this will most likely break in this release.
	* Changed: Moved all the Locking logic from the Tree and Server classes
	  into a separate plugin.
	* Changed: TemporaryFileFilter is now a plugin.
	* Added: Comes with an autoloader script. This can be used instead of
	  the includer script, and is preferred by some people.
	* Added: AWS Authentication class.
	* Added: simpleserversetup.py script. This will quickly get a fileserver
	  up and running.
	* Added: When subscribing to events, it is now possible to supply a
	  priority. This is for example needed to ensure that the Authentication
	  Plugin is used before any other Plugin.
	* Added: 22 new tests.
	* Added: Users-manager plugin for .htdigest files. Experimental and
	  subject to change.
	* Added: RFC 2324 HTTP 418 status code
	* Fixed: Exclusive locks could in some cases be picked up as shared locks
	* Fixed: Digest auth for non-apache servers had a bug (still not actually
	  tested this well).

0.8-alpha (2009-05-30)
	* Changed: Renamed all exceptions! This is a compatibility break. Every
	  Exception now follows Sabre_DAV_Exception_FileNotFound convention
	  instead of Sabre_DAV_FileNotFoundException.
	* Added: Browser plugin now allows uploading and creating directories
	  straight from the browser.
	* Added: 12 more unittests
	* Fixed: Locking bug, which became prevalent on Windows Vista.
	* Fixed: Netdrive support
	* Fixed: TemporaryFileFilter filtered out too many files. Fixed some
	  of the regexes.
	* Fixed: Added README and ChangeLog to package

0.7-alpha (2009-03-29)
	* Added: System to return complex properties from PROPFIND.
	* Added: support for {DAV:}supportedlock.
	* Added: support for {DAV:}lockdiscovery.
	* Added: 6 new tests.
	* Added: New plugin system.
	* Added: Simple HTML directory plugin, for browser access.
	* Added: Server class now sends back standard pre-condition error xml
	bodies. This was new since RFC4918.
	* Added: Sabre_DAV_Tree_Aggregrate, which can 'host' multiple Tree objects
	into one.
	* Added: simple basis for HTTP REPORT method. This method is not used yet,
	but can be used by plugins to add reports.
	* Changed: ->getSize is only called for files, no longer for collections.
	r303
	* Changed: Sabre_DAV_FilterTree is now Sabre_DAV_Tree_Filter
	* Changed: Sabre_DAV_TemporaryFileFilter is now called
	Sabre_DAV_Tree_TemporaryFileFilter.
	* Changed: removed functions (get(/set)HTTPRequest(/Response)) from Server
	class, and using a public property instead.
	* Fixed: bug related to parsing proppatch and propfind requests. Didn't
	show up in most clients, but it needed fixing regardless. (r255)
	* Fixed: auth-int is now properly supported within HTTP Digest.
	* Fixed: Using application/xml for a mimetype vs. text/xml as per RFC4918
	sec 8.2.
	* Fixed: TemporaryFileFilter now lets through GET's if they actually
	exist on the backend. (r274)
	* FIxed: Some methods didn't get passed through in the FilterTree (r283).
	* Fixed: LockManager is now slightly more complex, Tree classes slightly
	less. (r287)

0.6-alpha (2009-02-16)
	* Added: Now uses streams for files, instead of strings.
	  This means it won't require to hold entire files in memory, which can be
	  an issue if you're dealing with big files. Note that this breaks
	  compatibility for put() and createFile methods.
	* Added: HTTP Digest Authentication helper class.
	* Added: Support for HTTP Range header
	* Added: Support for ETags within If: headers
	* Added: The API can now return ETags and override the default Content-Type
	* Added: starting with basic framework for unittesting, using PHPUnit.
	* Added: 49 unittests.
	* Added: Abstraction for the HTTP request.
	* Updated: Using Clark Notation for tags in properties. This means tags
	are serialized as {namespace}tagName instead of namespace#tagName
	* Fixed: HTTP_BasicAuth class now works as expected.
	* Fixed: DAV_Server uses / for a default baseUrl.
	* Fixed: Last modification date is no longer ignored in PROPFIND.
	* Fixed: PROPFIND now sends back information about the requestUri even
	  when "Depth: 1" is specified.

0.5-alpha (2009-01-14)
	* Added: Added a very simple example for implementing a mapping to PHP
	  file streams. This should allow easy implementation of for example a
	  WebDAV to FTP proxy.
	* Added: HTTP Basic Authentication helper class.
	* Added: Sabre_HTTP_Response class. This centralizes HTTP operations and
	  will be a start towards the creating of a testing framework.
	* Updated: Backwards compatibility break: all require_once() statements
	  are removed
	  from all the files. It is now recommended to use autoloading of
	  classes, or just including lib/Sabre.includes.php. This fix was made
	  to allow easier integration into applications not using this standard
	  inclusion model.
	* Updated: Better in-file documentation.
	* Updated: Sabre_DAV_Tree can now work with Sabre_DAV_LockManager.
	* Updated: Fixes a shared-lock bug.
	* Updated: Removed ?> from the bottom of each php file.
	* Updated: Split up some operations from Sabre_DAV_Server to
	  Sabre_HTTP_Response.
	* Fixed: examples are now actually included in the pear package.

0.4-alpha (2008-11-05)
	* Passes all litmus tests!
	* Added: more examples
	* Added: Custom property support
	* Added: Shared lock support
	* Added: Depth support to locks
	* Added: Locking on unmapped urls (non-existent nodes)
	* Fixed: Advertising as WebDAV class 3 support

0.3-alpha (2008-06-29)
	* Fully working in MS Windows clients.
	* Added: temporary file filter: support for smultron files.
	* Added: Phing build scripts
	* Added: PEAR package
	* Fixed: MOVE bug identified using finder.
	* Fixed: Using gzuncompress instead of gzdecode in the temporary file
	  filter. This seems more common.

0.2-alpha (2008-05-27)
	* Somewhat working in Windows clients
	* Added: Working PROPPATCH method (doesn't support custom properties yet)
	* Added: Temporary filename handling system
	* Added: Sabre_DAV_IQuota to return quota information
	* Added: PROPFIND now reads the request body and only supplies the
	  requested properties

0.1-alpha (2008-04-04)
	* First release!
	* Passes litmus: basic, http and copymove test.
	* Fully working in Finder and DavFSv2

Project started: 2007-12-13<|MERGE_RESOLUTION|>--- conflicted
+++ resolved
@@ -1,8 +1,9 @@
-<<<<<<< HEAD
-1.8.2-stable (????-??-??)
+1.8.2-stable (2013-01-19)
+	* The zip release ships with sabre/vobject 2.0.5.
 	* Includes changes from version 1.7.4.
 
 1.8.1-stable (2012-12-01)
+	* The zip release ships with sabre/vobject 2.0.5.
 	* Includes changes from version 1.7.3.
 	* Fixed: Typo in 1.7 migration script caused it to fail.
 
@@ -26,11 +27,8 @@
 	* Added: The Proxy principal classes now both implement an interface, for
 	  greater flexiblity.
 
-1.7.4-stable (????-??-??)
-=======
 1.7.4-stable (2013-01-19)
 	* The zip release ships with sabre/vobject 2.0.5.
->>>>>>> 4ebcbd68
 	* Changed: To be compatibile with MS Office 2011 for Mac, a workaround was
 	  removed that was added to support old versions of Windows XP (pre-SP3).
 	  Indeed! We needed a crazy workaround to work with one MS product in the
