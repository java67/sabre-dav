<<<<<<< HEAD
1.8.7-stable (2013-10-02)
	* The zip release ships with sabre/vobject 2.1.3.
	* Includes changes from version 1.7.9.

1.8.6-stable (2013-06-18)
	* The zip release ships with sabre/vobject 2.1.0.
	* Includes changes from version 1.7.8.

1.8.5-stable (2013-04-11)
	* The zip release ships with sabre/vobject 2.0.7.
	* Includes changes from version 1.7.7.

1.8.4-stable (2013-04-08)
	* The zip release ships with sabre/vobject 2.0.7.
	* Includes changes from version 1.7.6.

1.8.3-stable (2013-03-01)
	* The zip release ships with sabre/vobject 2.0.6.
	* Includes changes from version 1.7.5.
	* Fixed: organizer email-address for shared calendars is now prefixed with
	  mailto:, as it should.

1.8.2-stable (2013-01-19)
	* The zip release ships with sabre/vobject 2.0.5.
	* Includes changes from version 1.7.4.

1.8.1-stable (2012-12-01)
	* The zip release ships with sabre/vobject 2.0.5.
	* Includes changes from version 1.7.3.
	* Fixed: Typo in 1.7 migration script caused it to fail.

1.8.0-stable (2012-11-08)
	* The zip release ships with sabre/vobject 2.0.5.
	* BC Break: Moved the entire codebase to PHP namespaces.
	* BC Break: Every backend package (CalDAV, CardDAV, Auth, Locks,
	  Principals) now has consistent naming conventions. There's a
	  BackendInterface, and an AbstractBackend class.
	* BC Break: Changed a bunch of constructor signatures in the CalDAV
	  package, to reduce dependencies on the ACL package.
	* BC Break: Sabre_CalDAV_ISharedCalendar now also has a getShares method,
	  so sharees can figure out who is also on a shared calendar.

	* Added: Sabre_DAVACL_IPrincipalCollection interface, to advertise support
	  for principal-property-search on any node.
	* Added: Simple console script to fire up a fileserver in the current
	  directory using PHP 5.4's built-in webserver.
	* Added: Sharee's can now also read out the list of invites for a shared
	  calendar.
	* Added: The Proxy principal classes now both implement an interface, for
	  greater flexiblity.
=======
1.7.10-stable (2013-??-??)
	* Fixed: Issue #374: Don't urlescape colon (:) when it's not required.
>>>>>>> 977f8af5

1.7.9-stable (2013-10-02)
	* The zip release ships with sabre/vobject 2.1.3.
	* Fixed: Issue #365. Incorrect output when principal urls have spaces in
	  them.
	* Added: Issue #367: Automatically adding a UID to vcards that don't have
	  them.

1.7.8-stable (2013-06-17)
	* The zip release ships with sabre/vobject 2.1.0.
	* Changed: Sabre\DAV\Client::verifyPeer is now a protected property
	 (instead of private).
	* Fixed: Text was incorrectly escaped in the Href and HrefList properties,
	  disallowing urls with ampersands (&) in them.
	* Added: deserializer for Sabre\DAVACL\Property\CurrentUserPrivilegeSet.
	* Fixed: Issue 335: Client only deserializes properties with status 200.
	* Fixed: Issue 341: Escaping xml in 423 Locked error responses.
	* Added: Issue 339: beforeGetPropertiesForPath event.

1.7.7-stable (2013-04-11)
	* The zip release ships with sabre/vobject 2.0.7.
	* Fixed: Assets in the browser plugins were not being served on windows
	  machines.

1.7.6-stable (2013-04-08)
	* The zip release ships with sabre/vobject 2.0.7.
	* Fixed: vcardurl in database schema can now hold 255 characters instead
	  of 80 (which is often way to small).
	* Fixed: The browser plugin potentially allowed people to open any
	  arbitrary file on windows servers (CVE-2013-1939).

1.7.5-stable (2013-03-01)
	* The zip release ships with sabre/vobject 2.0.6.
	* Change: No longer advertising support for 4.0 vcards. iOS and OS X
	  address book don't handle this well, and just advertising 3.0 support
	  seems like the most logical course of action.
	* Added: ->setVerifyPeers to Sabre_DAV_Client (greatly resisting against
	  it, don't use this..).

1.7.4-stable (2013-01-19)
	* The zip release ships with sabre/vobject 2.0.5.
	* Changed: To be compatibile with MS Office 2011 for Mac, a workaround was
	  removed that was added to support old versions of Windows XP (pre-SP3).
	  Indeed! We needed a crazy workaround to work with one MS product in the
	  past, and we can't keep that workaround to be compatible with another MS
	  product.
	* Fixed: expand-properties REPORT had incorrect values for the href
	  element.
	* Fixed: Range requests now work for non-seekable streams. (Thanks Alfred
	  Klomp).
	* Fixed: Changed serialization of {DAV:}getlastmodified and
	  {DAV:}supportedlock to improve compatiblity with MS Office 2011 for Mac.
	* Changed: reverted the automatic translation of 'DAV:' xml namespaces to
	  'urn:DAV' when parsing files. Issues were reported with libxml 2.6.32,
	  on a relatively recent debian release, so we'll wait till 2015 to take
	  this one out again.
	* Added: Sabre_DAV_Exception_ServiceUnavailable, for emitting 503's.

1.7.3-stable (2012-12-01)
	* The zip release ships with sabre/vobject 2.0.5.
	* Fixed: Removing double slashes from getPropertiesForPath.
	* Change: Marked a few more properties in the CardDAV as protected,
	  instead of private.
	* Fixed: SharingPlugin now plays nicer with other plugins with similar
	  functionality.
	* Fixed: Issue 174. Sending back HTTP/1.0 for requests with this version.

1.7.2-stable (2012-11-08)
	* The zip release ships with sabre/vobject 2.0.5.
	* Added: ACL plugin advertises support for 'calendarserver-principal-
	  property-search'.
	* Fixed: [#153] Allowing for relative http principals in iMip requests.
	* Added: Support for cs:first-name and cs:last-name properties in sharing
	  invites.
	* Fixed: Made a bunch of properties protected, where they were private
	  before.
	* Added: Some non-standard properties for sharing to improve
	  compatibility.
	* Fixed: some bugfixes in postgres sql script.
	* Fixed: When requesting some properties using PROPFIND, they could show
	  up as both '200 Ok' and '403 Forbidden'.
	* Fixed: calendar-proxy principals were not checked for deeper principal
	  membership than 1 level.
	* Fixed: setGroupMemberSet argument now correctly receives relative
	  principal urls, instead of the absolute ones.
	* Fixed: Server class will filter out any bonus properties if any extra
	  were returned. This means the implementor of the IProperty class can be
	  a bit lazier when implementing.

Note: bug numbers after this line refer to Google Code tickets. We're using
github now.

1.7.1-stable (2012-10-07)
	* Fixed: include path problem in the migration script.

1.7.0-stable (2012-10-06)
	* BC Break: The calendarobjects database table has a bunch of new
	  fields, and a migration script is required to ensure everything will
	  keep working. Read the wiki for more details.
	* BC Break: The ICalendar interface now has a new method: calendarQuery.
	* BC Break: In this version a number of classes have been deleted, that
	  have been previously deprecated. Namely:
		- Sabre_DAV_Directory (now: Sabre_DAV_Collection)
		- Sabre_DAV_SimpleDirectory (now: Sabre_DAV_SimpleCollection)
	* BC Break: Sabre_CalDAV_Schedule_IMip::sendMessage now has an extra
	  argument. If you extended this class, you should fix this method. It's
	  only used for informational purposes.
	* BC Break: The DAV: namespace is no longer converted to urn:DAV. This was
	  a workaround for a bug in older PHP versions (pre-5.3).
	* Removed: Sabre.includes.php was deprecated, and is now removed.
	* Removed: Sabre_CalDAV_Server was deprecated, and is now removed. Please
	  use Sabre_DAV_Server and check the examples in the examples/ directory.
	* Changed: The Sabre_VObject library now spawned into it's own project!
	  The VObject library is still included in the SabreDAV zip package.
	* Added: Experimental interfaces to allow implementation of caldav-sharing.
	  Note that no implementation is provided yet, just the api hooks.
	* Added: Free-busy reporting compliant with the caldav-scheduling
	  standard. This allows iCal and other clients to fetch other users'
	  free-busy data.
	* Added: Experimental NotificationSupport interface to add
	  caldav notifications.
	* Added: VCF Export plugin. If enabled, it can generate an export of an
	  entire addressbook.
	* Added: Support for PATCH using a SabreDAV format, to live-patch files.
	* Added: Support for Prefer: return-minimal and Brief: t headers for
	  PROPFIND and PROPPATCH requests.
	* Changed: Responsibility for dealing with the calendar-query is now
	  moved from the CalDAV plugin to the CalDAV backends. This allows for
	  heavy optimizations.
	* Changed: The CalDAV PDO backend is now a lot faster for common
	  calendar queries.
	* Changed: We are now using the composer autoloader.
	* Changed: The CalDAV backend now all implement an interface.
	* Changed: Instead of Sabre_DAV_Property, Sabre_DAV_PropertyInterface is
	  now the basis of every property class.
	* Update: Caching results for principal lookups. This should cut down
	  queries and performance for a number of heavy requests.
	* Update: ObjectTree caches lookups much more aggresively, which will help
	  especially speeding up a bunch of REPORT queries.
	* Added: Support for the schedule-calendar-transp property.
	* Fixed: Marking both the text/calendar and text/x-vcard as UTF-8
	  encoded.
	* Fixed: Workaround for the SOGO connector, as it doesn't understand
	  receiving "text/x-vcard; charset=utf-8" for a contenttype.
	* Added: Sabre_DAV_Client now throws more specific exceptions in cases
	  where we already has an exception class.
	* Added: Sabre_DAV_PartialUpdate. This plugin allows you to use the
	  PATCH method to update parts of a file.
	* Added: Tons of timezone name mappings for Microsoft Exchange.
	* Added: Support for an 'exception' event in the server class.
	* Fixed: Uploaded VCards without a UID are now rejected. (thanks Dominik!)
	* Fixed: Rejecting calendar objects if they are not in the
	  supported-calendar-component list. (thanks Armin!)
	* Fixed: Issue 219: serialize() now reorders correctly.
	* Fixed: Sabre_DAV_XMLUtil no longer returns empty $dom->childNodes
	  if there is whitespace in $dom.
	* Fixed: Returning 409 Conflict instead of 500 when an attempt is made to
	  create a file as a child of something that's not a collection.
	* Fixed: Issue 237: xml-encoding values in SabreDAV error responses.
	* Fixed: Returning 403, instead of 501 when an unknown REPORT is
	  requested.
	* Fixed: Postfixing slash on {DAV:}owner properties.
	* Fixed: Several embarrassing spelling mistakes in docblocks.

1.6.10-stable (2013-06-17)
	* Fixed: Text was incorrectly escaped in the Href and HrefList properties,
	  disallowing urls with ampersands (&) in them.
	* Fixed: Issue 341: Escaping xml in 423 Locked error responses.

1.6.9-stable (2013-04-11)
	* Fixed: Assets in the browser plugins were not being served on windows
	  machines.

1.6.8-stable (2013-04-08)
	* Fixed: vcardurl in database schema can now hold 255 characters instead
	  of 80 (which is often way to small).
	* Fixed: The browser plugin potentially allowed people to open any
	  arbitrary file on windows servers. (CVE-2013-1939).

1.6.7-stable (2013-03-01)
	* Change: No longer advertising support for 4.0 vcards. iOS and OS X
	  address book don't handle this well, and just advertising 3.0 support
	  seems like the most logical course of action.
	* Added: ->setVerifyPeers to Sabre_DAV_Client (greatly resisting against
	  it, don't use this..).

1.6.6-stable (2013-01-19)
	* Fixed: Backported a fix for broken XML serialization in error responses.
	 (Thanks @DeepDiver1975!)

1.6.5-stable (2012-10-04)
	* Fixed: Workaround for line-ending bug OS X 10.8 addressbook has.
	* Added: Ability to allow users to set SSL certificates for the Client
	  class. (Thanks schiesbn!).
	* Fixed: Directory indexes with lots of nodes should be a lot faster.
	* Fixed: Issue 235: E_NOTICE thrown when doing a propfind request with
	  Sabre_DAV_Client, and no valid properties are returned.
	* Fixed: Issue with filtering on alarms in tasks.

1.6.4-stable (2012-08-02)
	* Fixed: Issue 220: Calendar-query filters may fail when filtering on
	  alarms, if an overridden event has it's alarm removed.
	* Fixed: Compatibility for OS/X 10.8 iCal in the IMipHandler.
	* Fixed: Issue 222: beforeWriteContent shouldn't be called for lock
	  requests.
	* Fixed: Problem with POST requests to the outbox if mailto: was not lower
	  cased.
	* Fixed: Yearly recurrence rule expansion on leap-days no behaves
	  correctly.
	* Fixed: Correctly checking if recurring, all-day events with no dtstart
	  fall in a timerange if the start of the time-range exceeds the start of
	  the instance of an event, but not the end.
	* Fixed: All-day recurring events wouldn't match if an occurence ended
	  exactly on the start of a time-range.
	* Fixed: HTTP basic auth did not correctly deal with passwords containing
	  colons on some servers.
	* Fixed: Issue 228: DTEND is now non-inclusive for all-day events in the
	  calendar-query REPORT and free-busy calculations.

1.6.3-stable (2012-06-12)
	* Added: It's now possible to specify in Sabre_DAV_Client which type of
	  authentication is to be used.
	* Fixed: Issue 206: Sabre_DAV_Client PUT requests are fixed.
	* Fixed: Issue 205: Parsing an iCalendar 0-second date interval.
	* Fixed: Issue 112: Stronger validation of iCalendar objects. Now making
	  sure every iCalendar object only contains 1 component, and disallowing
	  vcards, forcing every component to have a UID.
	* Fixed: Basic validation for vcards in the CardDAV plugin.
	* Fixed: Issue 213: Workaround for an Evolution bug, that prevented it
	  from updating events.
	* Fixed: Issue 211: A time-limit query on a non-relative alarm trigger in
	  a recurring event could result in an endless loop.
	* Fixed: All uri fields are now a maximum of 200 characters. The Bynari
	  outlook plugin used much longer strings so this should improve
	  compatibility.
	* Fixed: Added a workaround for a bug in KDE 4.8.2 contact syncing. See
	  https://bugs.kde.org/show_bug.cgi?id=300047
	* Fixed: Issue 217: Sabre_DAV_Tree_FileSystem was pretty broken.

1.6.2-stable (2012-04-16)
	* Fixed: Sabre_VObject_Node::$parent should have been public.
	* Fixed: Recurrence rules of events are now taken into consideration when
	  doing time-range queries on alarms.
	* Fixed: Added a workaround for the fact that php's DateInterval cannot
	  parse weeks and days at the same time.
	* Added: Sabre_DAV_Server::$exposeVersion, allowing you to hide SabreDAV's
	  version number from various outputs.
	* Fixed: DTSTART values would be incorrect when expanding events.
	* Fixed: DTSTART and DTEND would be incorrect for expansion of WEEKLY
	  BYDAY recurrences.
	* Fixed: Issue 203: A problem with overridden events hitting the exact
	  date and time of a subsequent event in the recurrence set.
	* Fixed: There was a problem with recurrence rules, for example the 5th
	  tuesday of the month, if this day did not exist.
	* Added: New HTTP status codes from draft-nottingham-http-new-status-04.

1.6.1-stable (2012-03-05)
	* Added: createFile and put() can now return an ETag.
	* Added: Sending back an ETag on for operations on CardDAV backends. This
	  should help with OS X 10.6 Addressbook compatibility.
	* Fixed: Fixed a bug where an infinite loop could occur in the recurrence
	  iterator if the recurrence was YEARLY, with a BYMONTH rule, and either
	  BYDAY or BYMONTHDAY match the first day of the month.
	* Fixed: Events that are excluded using EXDATE are still counted in the
	  COUNT= parameter in the RRULE property.
	* Added: Support for time-range filters on VALARM components.
	* Fixed: Correctly filtering all-day events.
	* Fixed: Sending back correct mimetypes from the browser plugin (thanks
	  Jürgen).
	* Fixed: Issue 195: Sabre_CardDAV pear package had an incorrect dependency.
	* Fixed: Calendardata would be destroyed when performing a MOVE request.

1.6.0-stable (2012-02-22)
	* BC Break: Now requires PHP 5.3
	* BC Break: Any node that implemented Sabre_DAVACL_IACL must now also
	  implement the getSupportedPrivilegeSet method. See website for details.
	* BC Break: Moved functions from Sabre_CalDAV_XMLUtil to
	  Sabre_VObject_DateTimeParser.
	* BC Break: The Sabre_DAVACL_IPrincipalCollection now has two new methods:
	  'searchPrincipals' and 'updatePrincipal'.
	* BC Break: Sabre_DAV_ILockable is removed and all related per-node
	  locking functionality.
	* BC Break: Sabre_DAV_Exception_FileNotFound is now deprecated in favor of
	  Sabre_DAV_Exception_NotFound. The former will be removed in a later
	  version.
	* BC Break: Removed Sabre_CalDAV_ICalendarUtil, use Sabre_VObject instead.
	* BC Break: Sabre_CalDAV_Server is now deprecated, check out the
	  documentation on how to setup a caldav server with just
	  Sabre_DAV_Server.
	* BC Break: Default Principals PDO backend now needs a new field in the
	  'principals' table. See the website for details.
	* Added: Ability to create new calendars and addressbooks from within the
	  browser plugin.
	* Added: Browser plugin: icons for various nodes.
	* Added: Support for FREEBUSY reports!
	* Added: Support for creating principals with admin-level privileges.
	* Added: Possibility to let server send out invitation emails on behalf of
	  CalDAV client, using Sabre_CalDAV_Schedule_IMip.
	* Changed: beforeCreateFile event now passes data argument by reference.
	* Changed: The 'propertyMap' property from Sabre_VObject_Reader, must now
	  be specified in Sabre_VObject_Property::$classMap.
	* Added: Ability for plugins to tell the ACL plugin which principal
	  plugins are searchable.
	* Added: [DAVACL] Per-node overriding of supported privileges. This allows
	  for custom privileges where needed.
	* Added: [DAVACL] Public 'principalSearch' method on the DAVACL plugin,
	  which allows for easy searching for principals, based on their
	  properties.
	* Added: Sabre_VObject_Component::getComponents() to return a list of only
	  components and not properties.
	* Added: An includes.php file in every sub-package (CalDAV, CardDAV, DAV,
	  DAVACL, HTTP, VObject) as an alternative to the autoloader. This often
	  works much faster.
	* Added: Support for the 'Me card', which allows Addressbook.app users
	  specify which vcard is their own.
	* Added: Support for updating principal properties in the DAVACL principal
	  backends.
	* Changed: Major refactoring in the calendar-query REPORT code. Should
	  make things more flexible and correct.
	* Changed: The calendar-proxy-[read|write] principals will now only appear
	  in the tree, if they actually exist in the Principal backend. This should
	  reduce some problems people have been having with this.
	* Changed: Sabre_VObject_Element_* classes are now renamed to
	  Sabre_VObject_Property. Old classes are retained for backwards
	  compatibility, but this will be removed in the future.
	* Added: Sabre_VObject_FreeBusyGenerator to generate free-busy reports
	  based on lists of events.
	* Added: Sabre_VObject_RecurrenceIterator to find all the dates and times
	  for recurring events.
	* Fixed: Issue 97: Correctly handling RRULE for the calendar-query REPORT.
	* Fixed: Issue 154: Encoding of VObject parameters with no value was
	  incorrect.
	* Added: Support for {DAV:}acl-restrictions property from RFC3744.
	* Added: The contentlength for calendar objects can now be supplied by a
	  CalDAV backend, allowing for more optimizations.
	* Fixed: Much faster implementation of Sabre_DAV_URLUtil::encodePath.
	* Fixed: {DAV:}getcontentlength may now be not specified.
	* Fixed: Issue 66: Using rawurldecode instead of urldecode to decode paths
	  from clients. This means that + will now be treated as a literal rather
	  than a space, and this should improve compatibility with the Windows
	  built-in client.
	* Added: Sabre_DAV_Exception_PaymentRequired exception, to emit HTTP 402
	  status codes.
	* Added: Some mysql unique constraints to example files.
	* Fixed: Correctly formatting HTTP dates.
	* Fixed: Issue 94: Sending back Last-Modified header for 304 responses.
	* Added: Sabre_VObject_Component_VEvent, Sabre_VObject_Component_VJournal,
	  Sabre_VObject_Component_VTodo and Sabre_VObject_Component_VCalendar.
	* Changed: Properties are now also automatically mapped to their
	  appropriate classes, if they are created using the add() or __set()
	  methods.
	* Changed: Cloning VObject objects now clones the entire tree, rather than
      just the default shallow copy.
	* Added: Support for recurrence expansion in the CALDAV:calendar-multiget
	  and CALDAV:calendar-query REPORTS.
	* Changed: CalDAV PDO backend now sorts calendars based on the internal
	  'calendarorder' field.
	* Added: Issue 181: Carddav backends may no optionally not supply the carddata in
	  getCards, if etag and size are specified. This may speed up certain
	  requests.
	* Added: More arguments to beforeWriteContent and beforeCreateFile (see
	  WritingPlugins wiki document).
	* Added: Hook for iCalendar validation. This allows us to validate
	  iCalendar objects when they're uploaded. At the moment we're just
	  validating syntax.
	* Added: VObject now support Windows Timezone names correctly (thanks
	  mrpace2).
	* Added: If a timezonename could not be detected, we fall back on the
	  default PHP timezone.
	* Added: Now a Composer package (thanks willdurand).
	* Fixed: Support for \N as a newline character in the VObject reader.
	* Added: afterWriteContent, afterCreateFile and afterUnbind events.
	* Added: Postgresql example files. Not part of the unittests though, so
	  use at your own risk.
	* Fixed: Issue 182: Removed backticks from sql queries, so it will work
	  with Postgres.

1.5.9-stable (2012-04-16)
	* Fixed: Issue with parsing timezone identifiers that were surrounded by
	  quotes. (Fixes emClient compatibility).

1.5.8-stable (2012-02-22)
	* Fixed: Issue 95: Another timezone parsing issue, this time in
	  calendar-query.

1.5.7-stable (2012-02-19)
	* Fixed: VObject properties are now always encoded before components.
	* Fixed: Sabre_DAVACL had issues with multiple levels of privilege
	  aggregration.
	* Changed: Added 'GuessContentType' plugin to fileserver.php example.
	* Fixed: The Browser plugin will now trigger the correct events when
	  creating files.
	* Fixed: The ICSExportPlugin now considers ACL's.
	* Added: Made it optional to supply carddata from an Addressbook backend
	  when requesting getCards. This can make some operations much faster, and
	  could result in much lower memory use.
	* Fixed: Issue 187: Sabre_DAV_UUIDUtil was missing from includes file.
	* Fixed: Issue 191: beforeUnlock was triggered twice.

1.5.6-stable (2012-01-07)
	* Fixed: Issue 174: VObject could break UTF-8 characters.
	* Fixed: pear package installation issues.

1.5.5-stable (2011-12-16)
	* Fixed: CalDAV time-range filter workaround for recurring events.
	* Fixed: Bug in Sabre_DAV_Locks_Backend_File that didn't allow multiple
	  files to be locked at the same time.

1.5.4-stable (2011-10-28)
	* Fixed: GuessContentType plugin now supports mixed case file extensions.
	* Fixed: DATE-TIME encoding was wrong in VObject. (we used 'DATETIME').
	* Changed: Sending back HTTP 204 after a PUT request on an existing resource
	  instead of HTTP 200. This should fix Evolution CardDAV client
	  compatibility.
	* Fixed: Issue 95: Parsing X-LIC-LOCATION if it's available.
	* Added: All VObject elements now have a reference to their parent node.

1.5.3-stable (2011-09-28)
	* Fixed: Sabre_DAV_Collection was missing from the includes file.
	* Fixed: Issue 152. iOS 1.4.2 apparantly requires HTTP/1.1 200 OK to be in
	  uppercase.
	* Fixed: Issue 153: Support for files with mixed newline styles in
	  Sabre_VObject.
	* Fixed: Issue 159: Automatically converting any vcard and icalendardata
	  to UTF-8.
	* Added: Sabre_DAV_SimpleFile class for easy static file creation.
	* Added: Issue 158: Support for the CARDDAV:supported-address-data
	  property.

1.5.2-stable (2011-09-21)
	* Fixed: carddata and calendardata MySQL fields are now of type
	  'mediumblob'. 'TEXT' was too small sometimes to hold all the data.
	* Fixed: {DAV:}supported-report-set is now correctly reporting the reports
	  for IAddressBook.
	* Added: Sabre_VObject_Property::add() to add duplicate parameters to
	  properties.
	* Added: Issue 151: Sabre_CalDAV_ICalendar and Sabre_CalDAV_ICalendarObject
	  interfaces.
	* Fixed: Issue 140: Not returning 201 Created if an event cancelled the
	  creation of a file.
	* Fixed: Issue 150: Faster URLUtil::encodePath() implementation.
	* Fixed: Issue 144: Browser plugin could interfere with
	  TemporaryFileFilterPlugin if it was loaded first.
	* Added: It's not possible to specify more 'alternate uris' in principal
	  backends.

1.5.1-stable (2011-08-24)
	* Fixed: Issue 137. Hiding action interface in HTML browser for
	  non-collections.
	* Fixed: addressbook-query is now correctly returned from the
	  {DAV:}supported-report-set property.
	* Fixed: Issue 142: Bugs in groupwareserver.php example.
	* Fixed: Issue 139: Rejecting PUT requests with Content-Range.

1.5.0-stable (2011-08-12)
	* Added: CardDAV support.
	* Added: An experimental WebDAV client.
	* Added: MIME-Directory grouping support in the VObject library. This is
	  very useful for people attempting to parse vcards.
	* BC Break: Adding parameters with the VObject libraries now overwrites
	  the previous parameter, rather than just add it. This makes more sense
	  for 99% of the cases.
	* BC Break: lib/Sabre.autoload.php is now removed in favor of
	  lib/Sabre/autoload.php.
	* Deprecated: Sabre_DAV_Directory is now deprecated and will be removed in
	  a future version. Use Sabre_DAV_Collection instead.
	* Deprecated: Sabre_DAV_SimpleDirectory is now deprecated and will be
	  removed in a future version. Use Sabre_DAV_SimpleCollection instead.
	* Fixed: Problem with overriding tablenames for the CalDAV backend.
	* Added: Clark-notation parser to XML utility.
	* Added: unset() support to VObject components.
	* Fixed: Refactored CalDAV property fetching to be faster and simpler.
	* Added: Central string-matcher for CalDAV and CardDAV plugins.
	* Added: i;unicode-casemap support
	* Fixed: VObject bug: wouldn't parse parameters if they weren't specified
	  in uppercase.
	* Fixed: VObject bug: Parameters now behave more like Properties.
	* Fixed: VObject bug: Parameters with no value are now correctly parsed.
	* Changed: If calendars don't specify which components they allow, 'all'
	  components are assumed (e.g.: VEVENT, VTODO, VJOURNAL).
	* Changed: Browser plugin now uses POST variable 'sabreAction' instead of
	  'action' to reduce the chance of collisions.

1.4.4-stable (2011-07-07)
	* Fixed: Issue 131: Custom CalDAV backends could break in certain cases.
	* Added: The option to override the default tablename all PDO backends
	  use. (Issue 60).
	* Fixed: Issue 124: 'File' authentication backend now takes realm into
	  consideration.
	* Fixed: Sabre_DAV_Property_HrefList now properly deserializes. This
	  allows users to update the {DAV:}group-member-set property.
	* Added: Helper functions for DateTime-values in Sabre_VObject package.
	* Added: VObject library can now automatically map iCalendar properties to
	  custom classes.

1.4.3-stable (2011-04-25)
	* Fixed: Issue 123: Added workaround for Windows 7 UNLOCK bug.
	* Fixed: datatype of lastmodified field in mysql.calendars.sql. Please
	  change the DATETIME field to an INT to ensure this field will work
	  correctly.
	* Change: Sabre_DAV_Property_Principal is now renamed to
	  Sabre_DAVACL_Property_Principal.
	* Added: API level support for ACL HTTP method.
	* Fixed: Bug in serializing {DAV:}acl property.
	* Added: deserializer for {DAV:}resourcetype property.
	* Added: deserializer for {DAV:}acl property.
	* Added: deserializer for {DAV:}principal property.

1.4.2-beta (2011-04-01)
	* Added: It's not possible to disable listing of nodes that are denied
	  read access by ACL.
	* Fixed: Changed a few properties in CalDAV classes from private to
	  protected.
	* Fixed: Issue 119: Terrible things could happen when relying on
	  guessBaseUri, the server was running on the root of the domain and a user
	  tried to access a file ending in .php. This is a slight BC break.
	* Fixed: Issue 118: Lock tokens in If headers without a uri should be
	  treated as the request uri, not 'all relevant uri's.
	* Fixed: Issue 120: PDO backend was incorrectly fetching too much locks in
	  cases where there were similar named locked files in a directory.

1.4.1-beta (2011-02-26)
	* Fixed: Sabre_DAV_Locks_Backend_PDO returned too many locks.
	* Fixed: Sabre_HTTP_Request::getHeader didn't return Content-Type when
	  running on apache, so a few workarounds were added.
	* Change: Slightly changed CalDAV Backend API's, to allow for heavy
	  optimizations. This is non-bc breaking.

1.4.0-beta (2011-02-12)
	* Added: Partly RFC3744 ACL support.
	* Added: Calendar-delegation (caldav-proxy) support.
	* BC break: In order to fix Issue 99, a new argument had to be added to
	  Sabre_DAV_Locks_Backend_*::getLocks classes. Consult the classes for
	  details.
	* Deprecated: Sabre_DAV_Locks_Backend_FS is now deprecated and will be
	  removed in a later version. Use PDO or the new File class instead.
	* Deprecated: The Sabre_CalDAV_ICalendarUtil class is now marked
	  deprecated, and will be removed in a future version. Please use
	  Sabre_VObject instead.
	* Removed: All principal-related functionality has been removed from the
	  Sabre_DAV_Auth_Plugin, and moved to the Sabre_DAVACL_Plugin.
	* Added: VObject library, for easy vcard/icalendar parsing using a natural
	  interface.
	* Added: Ability to automatically generate full .ics feeds off calendars.
	  To use: Add the Sabre_CalDAV_ICSExportPlugin, and add ?export to your
	  calendar url.
	* Added: Plugins can now specify a pluginname, for easy access using
	  Sabre_DAV_Server::getPlugin().
	* Added: beforeGetProperties event.
	* Added: updateProperties event.
	* Added: Principal listings and calendar-access can now be done privately,
	  disallowing users from accessing or modifying other users' data.
	* Added: You can now pass arrays to the Sabre_DAV_Server constructor. If
	  it's an array with node-objects, a Root collection will automatically be
	  created, and the nodes are used as top-level children.
	* Added: The principal base uri is now customizable. It used to be
	  hardcoded to 'principals/[user]'.
	* Added: getSupportedReportSet method in ServerPlugin class. This allows
	  you to easily specify which reports you're implementing.
	* Added: A '..' link to the HTML browser.
	* Fixed: Issue 99: Locks on child elements were ignored when their parent
	  nodes were deleted.
	* Fixed: Issue 90: lockdiscovery property and LOCK response now include a
	  {DAV}lockroot element.
	* Fixed: Issue 96: support for 'default' collation in CalDAV text-match
	  filters.
	* Fixed: Issue 102: Ensuring that copy and move with identical source and
	  destination uri's fails.
	* Fixed: Issue 105: Supporting MKCALENDAR with no body.
	* Fixed: Issue 109: Small fixes in Sabre_HTTP_Util.
	* Fixed: Issue 111: Properly catching the ownername in a lock (if it's a
	  string)
	* Fixed: Sabre_DAV_ObjectTree::nodeExist always returned false for the
	  root node.
	* Added: Global way to easily supply new resourcetypes for certain node
	  classes.
	* Fixed: Issue 59: Allowing the user to override the authentication realm
	  in Sabre_CalDAV_Server.
	* Update: Issue 97: Looser time-range checking if there's a recurrence
	  rule in an event. This fixes 'missing recurring events'.

1.3.0 (2010-10-14)
	* Added: childExists method to Sabre_DAV_ICollection. This is an api
	  break, so if you implement Sabre_DAV_ICollection directly, add the method.
	* Changed: Almost all HTTP method implementations now take a uri argument,
	  including events. This allows for internal rerouting of certain calls.
	  If you have custom plugins, make sure they use this argument. If they
	  don't, they will likely still work, but it might get in the way of
	  future changes.
	* Changed: All getETag methods MUST now surround the etag with
	  double-quotes. This was a mistake made in all previous SabreDAV
	  versions. If you don't do this, any If-Match, If-None-Match and If:
	  headers using Etags will work incorrectly. (Issue 85).
	* Added: Sabre_DAV_Auth_Backend_AbstractBasic class, which can be used to
	  easily implement basic authentication.
	* Removed: Sabre_DAV_PermissionDenied class. Use Sabre_DAV_Forbidden
	  instead.
	* Removed: Sabre_DAV_IDirectory interface, use Sabre_DAV_ICollection
	  instead.
	* Added: Browser plugin now uses {DAV:}displayname if this property is
	  available.
	* Added: Cache layer in the ObjectTree.
	* Added: Tree classes now have a delete and getChildren method.
	* Fixed: If-Modified-Since and If-Unmodified-Since would be incorrect if
	  the date is an exact match.
	* Fixed: Support for multiple ETags in If-Match and If-None-Match headers.
	* Fixed: Improved baseUrl handling.
	* Fixed: Issue 67: Non-seekable stream support in ::put()/::get().
	* Fixed: Issue 65: Invalid dates are now ignored.
	* Updated: Refactoring in Sabre_CalDAV to make everything a bit more
	  ledgable.
	* Fixed: Issue 88, Issue 89: Fixed compatibility for running SabreDAV on
	   Windows.
	* Fixed: Issue 86: Fixed Content-Range top-boundary from 'file size' to
	  'file size'-1.

1.2.4 (2010-07-13)
	* Fixed: Issue 62: Guessing baseUrl fails when url contains a
	  query-string.
	* Added: Apache configuration sample for CGI/FastCGI setups.
	* Fixed: Issue 64: Only returning calendar-data when it was actually
	  requested.

1.2.3 (2010-06-26)
	* Fixed: Issue 57: Supporting quotes around etags in If-Match and
	  If-None-Match

1.2.2 (2010-06-21)
	* Updated: SabreDAV now attempts to guess the BaseURI if it's not set.
	* Updated: Better compatibility with BitKinex
	* Fixed: Issue 56: Incorrect behaviour for If-None-Match headers and GET
	  requests.
	* Fixed: Issue with certain encoded paths in Browser Plugin.

1.2.1 (2010-06-07)
	* Fixed: Issue 50, patch by Mattijs Hoitink.
	* Fixed: Issue 51, Adding windows 7 lockfiles to TemporaryFileFilter.
	* Fixed: Issue 38, Allowing custom filters to be added to
	  TemporaryFileFilter.
	* Fixed: Issue 53, ETags in the If: header were always failing. This
	  behaviour is now corrected.
	* Added: Apache Authentication backend, in case authentication through
	  .htaccess is desired.
	* Updated: Small improvements to example files.

1.2.0 (2010-05-24)
	* Fixed: Browser plugin now displays international characters.
	* Changed: More properties in CalDAV classes are now protected instead of
	  private.

1.2.0beta3 (2010-05-14)
	* Fixed: Custom properties were not properly sent back for allprops
	  requests.
	* Fixed: Issue 49, incorrect parsing of PROPPATCH, affecting Office 2007.
	* Changed: Removed CalDAV items from includes.php, and added a few missing
	  ones.

1.2.0beta2 (2010-05-04)
	* Fixed: Issue 46: Fatal error for some non-existent nodes.
	* Updated: some example sql to include email address.
	* Added: 208 and 508 statuscodes from RFC5842.
	* Added: Apache2 configuration examples

1.2.0beta1 (2010-04-28)
	* Fixed: redundant namespace declaration in resourcetypes.
	* Fixed: 2 locking bugs triggered by litmus when no Sabre_DAV_ILockable
	  interface is used.
	* Changed: using http://sabredav.org/ns for all custom xml properties.
	* Added: email address property to principals.
	* Updated: CalendarObject validation.

1.2.0alpha4 (2010-04-24)
	* Added: Support for If-Range, If-Match, If-None-Match, If-Modified-Since,
	  If-Unmodified-Since.
	* Changed: Brand new build system. Functionality is split up between
	  Sabre, Sabre_HTTP, Sabre_DAV and Sabre_CalDAV packages. In addition to
	  that a new non-pear package will be created with all this functionality
	  combined.
	* Changed: Autoloader moved to Sabre/autoload.php.
	* Changed: The Allow: header is now more accurate, with appropriate HTTP
	  methods per uri.
	* Changed: Now throwing back Sabre_DAV_Exception_MethodNotAllowed on a few
	  places where Sabre_DAV_Exception_NotImplemented was used.

1.2.0alpha3 (2010-04-20)
	* Update: Complete rewrite of property updating. Now easier to use and
	  atomic.
	* Fixed: Issue 16, automatically adding trailing / to baseUri.
	* Added: text/plain is used for .txt files in GuessContentType plugin.
	* Added: support for principal-property-search and
	  principal-search-property-set reports.
	* Added: Issue 31: Hiding exception information by default. Can be turned
	  on with the Sabre_DAV_Server::$debugExceptions property.

1.2.0alpha2 (2010-04-08)
	* Added: Calendars are now private and can only be read by the owner.
	* Fixed: double namespace declaration in multistatus responses.
	* Added: MySQL database dumps. MySQL is now also supported next to SQLite.
	* Added: expand-properties REPORT from RFC 3253.
	* Added: Sabre_DAV_Property_IHref interface for properties exposing urls.
	* Added: Issue 25: Throwing error on broken Finder behaviour.
	* Changed: Authentication backend is now aware of current user.

1.2.0alpha1 (2010-03-31)
	* Fixed: Issue 26: Workaround for broken GVFS behaviour with encoded
	  special characters.
	* Fixed: Issue 34: Incorrect Lock-Token response header for LOCK. Fixes
	  Office 2010 compatibility.
	* Added: Issue 35: SabreDAV version to header to OPTIONS response to ease
	  debugging.
	* Fixed: Issue 36: Incorrect variable name, throwing error in some
	  requests.
	* Fixed: Issue 37: Incorrect smultron regex in temporary filefilter.
	* Fixed: Issue 33: Converting ISO-8859-1 characters to UTF-8.
	* Fixed: Issue 39 & Issue 40: Basename fails on non-utf-8 locales.
	* Added: More unittests.
	* Added: SabreDAV version to all error responses.
	* Added: URLUtil class for decoding urls.
	* Changed: Now using pear.sabredav.org pear channel.
	* Changed: Sabre_DAV_Server::getCopyAndMoveInfo is now a public method.

1.1.2-alpha (2010-03-18)
	* Added: RFC5397 - current-user-principal support.
	* Fixed: Issue 27: encoding entities in property responses.
	* Added: naturalselection script now allows the user to specify a 'minimum
	  number of bytes' for deletion. This should reduce load due to less
	  crawling
	* Added: Full support for the calendar-query report.
	* Added: More unittests.
	* Added: Support for complex property deserialization through the static
	  ::unserialize() method.
	* Added: Support for modifying calendar-component-set
	* Fixed: Issue 29: Added TIMEOUT_INFINITE constant

1.1.1-alpha (2010-03-11)
	* Added: RFC5689 - Extended MKCOL support.
	* Fixed: Evolution support for CalDAV.
	* Fixed: PDO-locks backend was pretty much completely broken. This is
	  100% unittested now.
	* Added: support for ctags.
	* Fixed: Comma's between HTTP methods in 'Allow' method.
	* Changed: default argument for Sabre_DAV_Locks_Backend_FS. This means a
	  datadirectory must always be specified from now on.
	* Changed: Moved Sabre_DAV_Server::parseProps to
	  Sabre_DAV_XMLUtil::parseProperties.
	* Changed: Sabre_DAV_IDirectory is now Sabre_DAV_ICollection.
	* Changed: Sabre_DAV_Exception_PermissionDenied is now
	  Sabre_DAV_Exception_Forbidden.
	* Changed: Sabre_CalDAV_ICalendarCollection is removed.
	* Added: Sabre_DAV_IExtendedCollection.
	* Added: Many more unittests.
	* Added: support for calendar-timezone property.

1.1.0-alpha (2010-03-01)
	* Note: This version is forked from version 1.0.5, so release dates may be
	  out of order.
	* Added: CalDAV - RFC 4791
	* Removed: Sabre_PHP_Exception. PHP has a built-in ErrorException for
	  this.
	* Added: PDO authentication backend.
	* Added: Example sql for auth, caldav, locks for sqlite.
	* Added: Sabre_DAV_Browser_GuessContentType plugin
	* Changed: Authentication plugin refactored, making it possible to
	  implement non-digest authentication.
	* Fixed: Better error display in browser plugin.
	* Added: Support for {DAV:}supported-report-set
	* Added: XML utility class with helper functions for the WebDAV protocol.
	* Added: Tons of unittests
	* Added: PrincipalCollection and Principal classes
	* Added: Sabre_DAV_Server::getProperties for easy property retrieval
	* Changed: {DAV:}resourceType defaults to 0
	* Changed: Any non-null resourceType now gets a / appended to the href
	  value. Before this was just for {DAV:}collection's, but this is now also
	  the case for for example {DAV:}principal.
	* Changed: The Href property class can now optionally create non-relative
	  uri's.
	* Changed: Sabre_HTTP_Response now returns false if headers are already
	  sent and header-methods are called.
	* Fixed: Issue 19: HEAD requests on Collections
	* Fixed: Issue 21: Typo in Sabre_DAV_Property_Response
	* Fixed: Issue 18: Doesn't work with Evolution Contacts

1.0.15-stable (2010-05-28)
	* Added: Issue 31: Hiding exception information by default. Can be turned
	  on with the Sabre_DAV_Server::$debugExceptions property.
	* Added: Moved autoload from lib/ to lib/Sabre/autoload.php. This is also
	  the case in the upcoming 1.2.0, so it will improve future compatibility.

1.0.14-stable (2010-04-15)
	* Fixed: double namespace declaration in multistatus responses.

1.0.13-stable (2010-03-30)
	* Fixed: Issue 40: Last references to basename/dirname

1.0.12-stable (2010-03-30)
	* Fixed: Issue 37: Incorrect smultron regex in temporary filefilter.
	* Fixed: Issue 26: Workaround for broken GVFS behaviour with encoded
	  special characters.
	* Fixed: Issue 33: Converting ISO-8859-1 characters to UTF-8.
	* Fixed: Issue 39: Basename fails on non-utf-8 locales.
	* Added: More unittests.
	* Added: SabreDAV version to all error responses.
	* Added: URLUtil class for decoding urls.
	* Updated: Now using pear.sabredav.org pear channel.

1.0.11-stable (2010-03-23)
	* Non-public release. This release is identical to 1.0.10, but it is used
	  to test releasing packages to pear.sabredav.org.

1.0.10-stable (2010-03-22)
	* Fixed: Issue 34: Invalid Lock-Token header response.
	* Added: Issue 35: Addign SabreDAV version to HTTP OPTIONS responses.

1.0.9-stable (2010-03-19)
	* Fixed: Issue 27: Entities not being encoded in PROPFIND responses.
	* Fixed: Issue 29: Added missing TIMEOUT_INFINITE constant.

1.0.8-stable (2010-03-03)
	* Fixed: Issue 21: typos causing errors
	* Fixed: Issue 23: Comma's between methods in Allow header.
	* Added: Sabre_DAV_ICollection interface, to aid in future compatibility.
	* Added: Sabre_DAV_Exception_Forbidden exception. This will replace
	  Sabre_DAV_Exception_PermissionDenied in the future, and can already be
	  used to ensure future compatibility.

1.0.7-stable (2010-02-24)
	* Fixed: Issue 19 regression for MS Office

1.0.6-stable (2010-02-23)
	* Fixed: Issue 19: HEAD requests on Collections

1.0.5-stable (2010-01-22)
	* Fixed: Fatal error when a malformed url was used for unlocking, in
	  conjuction with Sabre.autoload.php due to a incorrect filename.
	* Fixed: Improved unittests and build system

1.0.4-stable (2010-01-11)
	* Fixed: needed 2 different releases. One for googlecode and one for
	  pearfarm. This is to retain the old method to install SabreDAV until
	  pearfarm becomes the standard installation method.

1.0.3-stable (2010-01-11)
	* Added: RFC4709 support (davmount)
	* Added: 6 unittests
	* Added: naturalselection. A tool to keep cache directories below a
	  specified theshold.
	* Changed: Now using pearfarm.org channel server.

1.0.1-stable (2009-12-22)
	* Fixed: Issue 15: typos in examples
	* Fixed: Minor pear installation issues

1.0.0-stable (2009-11-02)
	* Added: SimpleDirectory class. This class allows creating static
	  directory structures with ease.
	* Changed: Custom complex properties and exceptions now get an instance of
	  Sabre_DAV_Server as their first argument in serialize()
	* Changed: Href complex property now prepends server's baseUri
	* Changed: delete before an overwriting copy/move is now handles by server
	  class instead of tree classes
	* Changed: events must now explicitly return false to stop execution.
	  Before, execution would be stopped by anything loosely evaluating to
	  false.
	* Changed: the getPropertiesForPath method now takes a different set of
	  arguments, and returns a different response. This allows plugin
	  developers to return statuses for properties other than 200 and 404. The
	  hrefs are now also always calculated relative to the baseUri, and not
	  the uri of the request.
	* Changed: generatePropFindResponse is renamed to generateMultiStatus, and
	  now takes a list of properties similar to the response of
	  getPropertiesForPath. This was also needed to improve flexibility for
	  plugin development.
	* Changed: Auth plugins are no longer included. They were not yet stable
	  quality, so they will probably be reintroduced in a later version.
	* Changed: PROPPATCH also used generateMultiStatus now.
	* Removed: unknownProperties event. This is replaced by the
	  afterGetProperties event, which should provide more flexibility.
	* Fixed: Only calling getSize() on IFile instances in httpHead()
	* Added: beforeBind event. This is invoked upon file or directory creation
	* Added: beforeWriteContent event, this is invoked by PUT and LOCK on an
	  existing resource.
	* Added: beforeUnbind event. This is invoked right before deletion of any
	  resource.
	* Added: afterGetProperties event. This event can be used to make
	  modifications to property responses.
	* Added: beforeLock and beforeUnlock events.
	* Added: afterBind event.
	* Fixed: Copy and Move could fail in the root directory. This is now
	  fixed.
	* Added: Plugins can now be retrieved by their classname. This is useful
	  for inter-plugin communication.
	* Added: The Auth backend can now return usernames and user-id's.
	* Added: The Auth backend got a getUsers method
	* Added: Sabre_DAV_FSExt_Directory now returns quota info

0.12.1-beta (2009-09-11)
	* Fixed: UNLOCK bug. Unlock didn't work at all

0.12-beta (2009-09-10)
	* Updated: Browser plugin now shows multiple {DAV:}resourcetype values
	  if available.
	* Added: Experimental PDO backend for Locks Manager
	* Fixed: Sending Content-Length: 0 for every empty response. This
	  improves NGinx compatibility.
	* Fixed: Last modification time is reported in UTC timezone. This improves
	  Finder compatibility.

0.11-beta (2009-08-11)
	* Updated: Now in Beta
	* Updated: Pear package no longer includes docs/ directory. These just
	  contained rfc's, which are publically available. This reduces the
	  package from ~800k to ~60k
	* Added: generatePropfindResponse now takes a baseUri argument
	* Added: ResourceType property can now contain multiple resourcetypes.
	* Fixed: Issue 13.

0.10-alpha (2009-08-03)
	* Added: Plugin to automatically map GET requests to non-files to
	  PROPFIND (Sabre_DAV_Browser_MapGetToPropFind). This should allow
	  easier debugging of complicated WebDAV setups.
	* Added: Sabre_DAV_Property_Href class. For future use.
	* Added: Ability to choose to use auth-int, auth or both for HTTP Digest
	  authentication. (Issue 11)
	* Changed: Made more methods in Sabre_DAV_Server public.
	* Fixed: TemporaryFileFilter plugin now intercepts HTTP LOCK requests
	  to non-existent files. (Issue 12)
	* Added: Central list of defined xml namespace prefixes. This can reduce
	  Bandwidth and legibility for xml bodies with user-defined namespaces.
	* Added: now a PEAR-compatible package again, thanks to Michael Gauthier
	* Changed: moved default copy and move logic from ObjectTree to Tree class

0.9-alpha (2009-07-21)
	* Changed: Major refactoring, removed most of the logic from the Tree
	  objects. The Server class now directly works with the INode, IFile
	  and IDirectory objects. If you created your own Tree objects,
	  this will most likely break in this release.
	* Changed: Moved all the Locking logic from the Tree and Server classes
	  into a separate plugin.
	* Changed: TemporaryFileFilter is now a plugin.
	* Added: Comes with an autoloader script. This can be used instead of
	  the includer script, and is preferred by some people.
	* Added: AWS Authentication class.
	* Added: simpleserversetup.py script. This will quickly get a fileserver
	  up and running.
	* Added: When subscribing to events, it is now possible to supply a
	  priority. This is for example needed to ensure that the Authentication
	  Plugin is used before any other Plugin.
	* Added: 22 new tests.
	* Added: Users-manager plugin for .htdigest files. Experimental and
	  subject to change.
	* Added: RFC 2324 HTTP 418 status code
	* Fixed: Exclusive locks could in some cases be picked up as shared locks
	* Fixed: Digest auth for non-apache servers had a bug (still not actually
	  tested this well).

0.8-alpha (2009-05-30)
	* Changed: Renamed all exceptions! This is a compatibility break. Every
	  Exception now follows Sabre_DAV_Exception_FileNotFound convention
	  instead of Sabre_DAV_FileNotFoundException.
	* Added: Browser plugin now allows uploading and creating directories
	  straight from the browser.
	* Added: 12 more unittests
	* Fixed: Locking bug, which became prevalent on Windows Vista.
	* Fixed: Netdrive support
	* Fixed: TemporaryFileFilter filtered out too many files. Fixed some
	  of the regexes.
	* Fixed: Added README and ChangeLog to package

0.7-alpha (2009-03-29)
	* Added: System to return complex properties from PROPFIND.
	* Added: support for {DAV:}supportedlock.
	* Added: support for {DAV:}lockdiscovery.
	* Added: 6 new tests.
	* Added: New plugin system.
	* Added: Simple HTML directory plugin, for browser access.
	* Added: Server class now sends back standard pre-condition error xml
	bodies. This was new since RFC4918.
	* Added: Sabre_DAV_Tree_Aggregrate, which can 'host' multiple Tree objects
	into one.
	* Added: simple basis for HTTP REPORT method. This method is not used yet,
	but can be used by plugins to add reports.
	* Changed: ->getSize is only called for files, no longer for collections.
	r303
	* Changed: Sabre_DAV_FilterTree is now Sabre_DAV_Tree_Filter
	* Changed: Sabre_DAV_TemporaryFileFilter is now called
	Sabre_DAV_Tree_TemporaryFileFilter.
	* Changed: removed functions (get(/set)HTTPRequest(/Response)) from Server
	class, and using a public property instead.
	* Fixed: bug related to parsing proppatch and propfind requests. Didn't
	show up in most clients, but it needed fixing regardless. (r255)
	* Fixed: auth-int is now properly supported within HTTP Digest.
	* Fixed: Using application/xml for a mimetype vs. text/xml as per RFC4918
	sec 8.2.
	* Fixed: TemporaryFileFilter now lets through GET's if they actually
	exist on the backend. (r274)
	* FIxed: Some methods didn't get passed through in the FilterTree (r283).
	* Fixed: LockManager is now slightly more complex, Tree classes slightly
	less. (r287)

0.6-alpha (2009-02-16)
	* Added: Now uses streams for files, instead of strings.
	  This means it won't require to hold entire files in memory, which can be
	  an issue if you're dealing with big files. Note that this breaks
	  compatibility for put() and createFile methods.
	* Added: HTTP Digest Authentication helper class.
	* Added: Support for HTTP Range header
	* Added: Support for ETags within If: headers
	* Added: The API can now return ETags and override the default Content-Type
	* Added: starting with basic framework for unittesting, using PHPUnit.
	* Added: 49 unittests.
	* Added: Abstraction for the HTTP request.
	* Updated: Using Clark Notation for tags in properties. This means tags
	are serialized as {namespace}tagName instead of namespace#tagName
	* Fixed: HTTP_BasicAuth class now works as expected.
	* Fixed: DAV_Server uses / for a default baseUrl.
	* Fixed: Last modification date is no longer ignored in PROPFIND.
	* Fixed: PROPFIND now sends back information about the requestUri even
	  when "Depth: 1" is specified.

0.5-alpha (2009-01-14)
	* Added: Added a very simple example for implementing a mapping to PHP
	  file streams. This should allow easy implementation of for example a
	  WebDAV to FTP proxy.
	* Added: HTTP Basic Authentication helper class.
	* Added: Sabre_HTTP_Response class. This centralizes HTTP operations and
	  will be a start towards the creating of a testing framework.
	* Updated: Backwards compatibility break: all require_once() statements
	  are removed
	  from all the files. It is now recommended to use autoloading of
	  classes, or just including lib/Sabre.includes.php. This fix was made
	  to allow easier integration into applications not using this standard
	  inclusion model.
	* Updated: Better in-file documentation.
	* Updated: Sabre_DAV_Tree can now work with Sabre_DAV_LockManager.
	* Updated: Fixes a shared-lock bug.
	* Updated: Removed ?> from the bottom of each php file.
	* Updated: Split up some operations from Sabre_DAV_Server to
	  Sabre_HTTP_Response.
	* Fixed: examples are now actually included in the pear package.

0.4-alpha (2008-11-05)
	* Passes all litmus tests!
	* Added: more examples
	* Added: Custom property support
	* Added: Shared lock support
	* Added: Depth support to locks
	* Added: Locking on unmapped urls (non-existent nodes)
	* Fixed: Advertising as WebDAV class 3 support

0.3-alpha (2008-06-29)
	* Fully working in MS Windows clients.
	* Added: temporary file filter: support for smultron files.
	* Added: Phing build scripts
	* Added: PEAR package
	* Fixed: MOVE bug identified using finder.
	* Fixed: Using gzuncompress instead of gzdecode in the temporary file
	  filter. This seems more common.

0.2-alpha (2008-05-27)
	* Somewhat working in Windows clients
	* Added: Working PROPPATCH method (doesn't support custom properties yet)
	* Added: Temporary filename handling system
	* Added: Sabre_DAV_IQuota to return quota information
	* Added: PROPFIND now reads the request body and only supplies the
	  requested properties

0.1-alpha (2008-04-04)
	* First release!
	* Passes litmus: basic, http and copymove test.
	* Fully working in Finder and DavFSv2

Project started: 2007-12-13<|MERGE_RESOLUTION|>--- conflicted
+++ resolved
@@ -1,4 +1,3 @@
-<<<<<<< HEAD
 1.8.7-stable (2013-10-02)
 	* The zip release ships with sabre/vobject 2.1.3.
 	* Includes changes from version 1.7.9.
@@ -49,10 +48,9 @@
 	  calendar.
 	* Added: The Proxy principal classes now both implement an interface, for
 	  greater flexiblity.
-=======
+
 1.7.10-stable (2013-??-??)
 	* Fixed: Issue #374: Don't urlescape colon (:) when it's not required.
->>>>>>> 977f8af5
 
 1.7.9-stable (2013-10-02)
 	* The zip release ships with sabre/vobject 2.1.3.
