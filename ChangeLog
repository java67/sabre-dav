--- conflicted
+++ resolved
@@ -1,8 +1,4 @@
 1.5.2-stable (2011-??-??)
-<<<<<<< HEAD
-	* Fixed: Issue 144: Browser plugin could interfere with
-	  TemporaryFileFilterPlugin if it was loaded first.
-=======
 	* Fixed: {DAV:}supported-report-set is now correctly reporting the reports
 	  for IAddressBook.
 	* Added: Sabre_VObject_Property::add() to add duplicate parameters to
@@ -12,7 +8,8 @@
 	* Fixed: Issue 140: Not returning 201 Created if an event cancelled the
 	  creation of a file.
 	* Fixed: Issue 150: Faster URLUtil::encodePath() implementation.
->>>>>>> ac3c780d
+	* Fixed: Issue 144: Browser plugin could interfere with
+	  TemporaryFileFilterPlugin if it was loaded first.
 
 1.5.1-stable (2011-08-24)
 	* Fixed: Issue 137. Hiding action interface in HTML browser for
