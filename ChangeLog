<<<<<<< HEAD
1.6.0-alpha1 (????-??-??)
	* BC Break: Now requires PHP 5.3
	* BC Break: Any node that implemented Sabre_DAVACL_IACL must now also
	  implement the getSupportedPrivilegeSet method. See website for details.
	* BC Break: Moved functions from Sabre_CalDAV_XMLUtil to
	  Sabre_VObject_DateTimeParser.
	* BC Break: The Sabre_DAVACL_IPrincipalCollection now has a new method:
	  'searchPrincipals'.
	* BC Break: Sabre_DAV_ILockable is removed and all related per-node
	  locking functionality.
	* Added: Ability to create new calendars and addressbooks from within the
	  browser plugin.
	* Added: Support for FREEBUSY reports!
	* Changed: beforeCreateFile event now passes data argument by reference.
	* Added: Ability for plugins to tell the ACL plugin which principal
	  plugins are searchable.
	* Added: [DAVACL] Per-node overriding of supported privileges. This allows
	  for custom privileges where needed.
	* Added: [DAVACL] Public 'principalSearch' method on the DAVACL plugin,
	  which allows for easy searching for principals, based on their
	  properties.
	* Added: Sabre_VObject_Component::getComponents() to return a list of only
	  components and not properties.
	* Added: An includes.php file in every sub-package (CalDAV, CardDAV, DAV,
	  DAVACL, HTTP, VObject) as an alternative to the autoloader. This often
	  works much faster.
	* Changed: Major refactoring in the calendar-query REPORT code. Should
	  make things more flexible and correct.
	* Changed: The calendar-proxy-[read|write] principals will now only appear
	  in the tree, if they actually exist in the Principal backend. This should
	  reduce some problems people have been having with this.
	* Changed: Sabre_VObject_Element_* classes are now renamed to
	  Sabre_VObject_Property. Old classes are retained for backwards
	  compatibility, but this will be removed in the future.
	* Added: Sabre_VObject_FreeBusyGenerator to generate free-busy reports
	  based on lists of events.
	* Added: Sabre_VObject_RecurrenceIterator to find all the dates and times
	  for recurring events.
	* Fixed: Issue 97: Correctly handling RRULE for the calendar-query REPORT.
	* Fixed: Issue 154: Encoding of VObject parameters with no value was
	  incorrect.
	* Added: Support for {DAV:}acl-restrictions property from RFC3744

1.5.4-stable (2011-??-??)
=======
1.5.5-stable (2011-??-??)
	* Fixed: CalDAV time-range filter workaround for recurring events.

1.5.4-stable (2011-10-28)
>>>>>>> f5cd0b7f
	* Fixed: GuessContentType plugin now supports mixed case file extensions.
	* Fixed: DATE-TIME encoding was wrong in VObject. (we used 'DATETIME').
	* Changed: Sending back HTTP 204 after a PUT request on an existing resource
	  instead of HTTP 200. This should fix Evolution CardDAV client
	  compatibility.
	* Fixed: Issue 95: Parsing X-LIC-LOCATION if it's available.
	* Added: All VObject elements now have a reference to their parent node.

1.5.3-stable (2011-09-28)
	* Fixed: Sabre_DAV_Collection was missing from the includes file.
	* Fixed: Issue 152. iOS 1.4.2 apparantly requires HTTP/1.1 200 OK to be in
	  uppercase.
	* Fixed: Issue 153: Support for files with mixed newline styles in
	  Sabre_VObject.
	* Fixed: Issue 159: Automatically converting any vcard and icalendardata
	  to UTF-8.
	* Added: Sabre_DAV_SimpleFile class for easy static file creation.
	* Added: Issue 158: Support for the CARDDAV:supported-address-data
	  property.

1.5.2-stable (2011-09-21)
	* Fixed: carddata and calendardata MySQL fields are now of type
	  'mediumblob'. 'TEXT' was too small sometimes to hold all the data.
	* Fixed: {DAV:}supported-report-set is now correctly reporting the reports
	  for IAddressBook.
	* Added: Sabre_VObject_Property::add() to add duplicate parameters to
	  properties.
	* Added: Issue 151: Sabre_CalDAV_ICalendar and Sabre_CalDAV_ICalendarObject
	  interfaces.
	* Fixed: Issue 140: Not returning 201 Created if an event cancelled the
	  creation of a file.
	* Fixed: Issue 150: Faster URLUtil::encodePath() implementation.
	* Fixed: Issue 144: Browser plugin could interfere with
	  TemporaryFileFilterPlugin if it was loaded first.
	* Added: It's not possible to specify more 'alternate uris' in principal
	  backends.

1.5.1-stable (2011-08-24)
	* Fixed: Issue 137. Hiding action interface in HTML browser for
	  non-collections.
	* Fixed: addressbook-query is now correctly returned from the
	  {DAV:}supported-report-set property.
	* Fixed: Issue 142: Bugs in groupwareserver.php example.
	* Fixed: Issue 139: Rejecting PUT requests with Content-Range.

1.5.0-stable (2011-08-12)
	* Added: CardDAV support.
	* Added: An experimental WebDAV client.
	* Added: MIME-Directory grouping support in the VObject library. This is
	  very useful for people attempting to parse vcards.
	* BC Break: Adding parameters with the VObject libraries now overwrites
	  the previous parameter, rather than just add it. This makes more sense
	  for 99% of the cases.
	* BC Break: lib/Sabre.autoload.php is now removed in favor of
	  lib/Sabre/autoload.php.
	* Deprecated: Sabre_DAV_Directory is now deprecated and will be removed in
	  a future version. Use Sabre_DAV_Collection instead.
	* Deprecated: Sabre_DAV_SimpleDirectory is now deprecated and will be
	  removed in a future version. Use Sabre_DAV_SimpleCollection instead.
	* Fixed: Problem with overriding tablenames for the CalDAV backend.
	* Added: Clark-notation parser to XML utility.
	* Added: unset() support to VObject components.
	* Fixed: Refactored CalDAV property fetching to be faster and simpler.
	* Added: Central string-matcher for CalDAV and CardDAV plugins.
	* Added: i;unicode-casemap support
	* Fixed: VObject bug: wouldn't parse parameters if they weren't specified
	  in uppercase.
	* Fixed: VObject bug: Parameters now behave more like Properties.
	* Fixed: VObject bug: Parameters with no value are now correctly parsed.
	* Changed: If calendars don't specify which components they allow, 'all'
	  components are assumed (e.g.: VEVENT, VTODO, VJOURNAL).
	* Changed: Browser plugin now uses POST variable 'sabreAction' instead of
	  'action' to reduce the chance of collisions.

1.4.4-stable (2011-07-07)
	* Fixed: Issue 131: Custom CalDAV backends could break in certain cases.
	* Added: The option to override the default tablename all PDO backends
	  use. (Issue 60).
	* Fixed: Issue 124: 'File' authentication backend now takes realm into
	  consideration.
	* Fixed: Sabre_DAV_Property_HrefList now properly deserializes. This
	  allows users to update the {DAV:}group-member-set property.
	* Added: Helper functions for DateTime-values in Sabre_VObject package.
	* Added: VObject library can now automatically map iCalendar properties to
	  custom classes.

1.4.3-stable (2011-04-25)
	* Fixed: Issue 123: Added workaround for Windows 7 UNLOCK bug.
	* Fixed: datatype of lastmodified field in mysql.calendars.sql. Please
	  change the DATETIME field to an INT to ensure this field will work
	  correctly.
	* Change: Sabre_DAV_Property_Principal is now renamed to
	  Sabre_DAVACL_Property_Principal.
	* Added: API level support for ACL HTTP method.
	* Fixed: Bug in serializing {DAV:}acl property.
	* Added: deserializer for {DAV:}resourcetype property.
	* Added: deserializer for {DAV:}acl property.
	* Added: deserializer for {DAV:}principal property.

1.4.2-beta (2011-04-01)
	* Added: It's not possible to disable listing of nodes that are denied
	  read access by ACL.
	* Fixed: Changed a few properties in CalDAV classes from private to
	  protected.
	* Fixed: Issue 119: Terrible things could happen when relying on
	  guessBaseUri, the server was running on the root of the domain and a user
	  tried to access a file ending in .php. This is a slight BC break.
	* Fixed: Issue 118: Lock tokens in If headers without a uri should be
	  treated as the request uri, not 'all relevant uri's.
	* Fixed: Issue 120: PDO backend was incorrectly fetching too much locks in
	  cases where there were similar named locked files in a directory.

1.4.1-beta (2011-02-26)
	* Fixed: Sabre_DAV_Locks_Backend_PDO returned too many locks.
	* Fixed: Sabre_HTTP_Request::getHeader didn't return Content-Type when
	  running on apache, so a few workarounds were added.
	* Change: Slightly changed CalDAV Backend API's, to allow for heavy
	  optimizations. This is non-bc breaking.

1.4.0-beta (2011-02-12)
	* Added: Partly RFC3744 ACL support.
	* Added: Calendar-delegation (caldav-proxy) support.
	* BC break: In order to fix Issue 99, a new argument had to be added to
	  Sabre_DAV_Locks_Backend_*::getLocks classes. Consult the classes for
	  details.
	* Deprecated: Sabre_DAV_Locks_Backend_FS is now deprecated and will be
	  removed in a later version. Use PDO or the new File class instead.
	* Deprecated: The Sabre_CalDAV_ICalendarUtil class is now marked
	  deprecated, and will be removed in a future version. Please use
	  Sabre_VObject instead.
	* Removed: All principal-related functionality has been removed from the
	  Sabre_DAV_Auth_Plugin, and moved to the Sabre_DAVACL_Plugin.
	* Added: VObject library, for easy vcard/icalendar parsing using a natural
	  interface.
	* Added: Ability to automatically generate full .ics feeds off calendars.
	  To use: Add the Sabre_CalDAV_ICSExportPlugin, and add ?export to your
	  calendar url.
	* Added: Plugins can now specify a pluginname, for easy access using
	  Sabre_DAV_Server::getPlugin().
	* Added: beforeGetProperties event.
	* Added: updateProperties event.
	* Added: Principal listings and calendar-access can now be done privately,
	  disallowing users from accessing or modifying other users' data.
	* Added: You can now pass arrays to the Sabre_DAV_Server constructor. If
	  it's an array with node-objects, a Root collection will automatically be
	  created, and the nodes are used as top-level children.
	* Added: The principal base uri is now customizable. It used to be
	  hardcoded to 'principals/[user]'.
	* Added: getSupportedReportSet method in ServerPlugin class. This allows
	  you to easily specify which reports you're implementing.
	* Added: A '..' link to the HTML browser.
	* Fixed: Issue 99: Locks on child elements were ignored when their parent
	  nodes were deleted.
	* Fixed: Issue 90: lockdiscovery property and LOCK response now include a
	  {DAV}lockroot element.
	* Fixed: Issue 96: support for 'default' collation in CalDAV text-match
	  filters.
	* Fixed: Issue 102: Ensuring that copy and move with identical source and
	  destination uri's fails.
	* Fixed: Issue 105: Supporting MKCALENDAR with no body.
	* Fixed: Issue 109: Small fixes in Sabre_HTTP_Util.
	* Fixed: Issue 111: Properly catching the ownername in a lock (if it's a
	  string)
	* Fixed: Sabre_DAV_ObjectTree::nodeExist always returned false for the
	  root node.
	* Added: Global way to easily supply new resourcetypes for cetain node
	  classes.
	* Fixed: Issue 59: Allowing the user to override the authentication realm
	  in Sabre_CalDAV_Server.
	* Update: Issue 97: Looser time-range checking if there's a reccurrence
	  rule in an event. This fixes 'missing recurring events'.

1.3.0 (2010-10-14)
	* Added: childExists method to Sabre_DAV_ICollection. This is an api
	  break, so if you implement Sabre_DAV_ICollection directly, add the method.
	* Changed: Almost all HTTP method implementations now take a uri argument,
	  including events. This allows for internal rerouting of certain calls.
	  If you have custom plugins, make sure they use this argument. If they
	  don't, they will likely still work, but it might get in the way of
	  future changes.
	* Changed: All getETag methods MUST now surround the etag with
	  double-quotes. This was a mistake made in all previous SabreDAV
	  versions. If you don't do this, any If-Match, If-None-Match and If:
	  headers using Etags will work incorrectly. (Issue 85).
	* Added: Sabre_DAV_Auth_Backend_AbstractBasic class, which can be used to
	  easily implement basic authentication.
	* Removed: Sabre_DAV_PermissionDenied class. Use Sabre_DAV_Forbidden
	  instead.
	* Removed: Sabre_DAV_IDirectory interface, use Sabre_DAV_ICollection
	  instead.
	* Added: Browser plugin now uses {DAV:}displayname if this property is
	  available.
	* Added: Cache layer in the ObjectTree.
	* Added: Tree classes now have a delete and getChildren method.
	* Fixed: If-Modified-Since and If-Unmodified-Since would be incorrect if
	  the date is an exact match.
	* Fixed: Support for multiple ETags in If-Match and If-None-Match headers.
	* Fixed: Improved baseUrl handling.
	* Fixed: Issue 67: Non-seekable stream support in ::put()/::get().
	* Fixed: Issue 65: Invalid dates are now ignored.
	* Updated: Refactoring in Sabre_CalDAV to make everything a bit more
	  ledgable.
	* Fixed: Issue 88, Issue 89: Fixed compatibility for running SabreDAV on
	   Windows.
	* Fixed: Issue 86: Fixed Content-Range top-boundary from 'file size' to
	  'file size'-1.

1.2.4 (2010-07-13)
	* Fixed: Issue 62: Guessing baseUrl fails when url contains a
	  query-string.
	* Added: Apache configuration sample for CGI/FastCGI setups.
	* Fixed: Issue 64: Only returning calendar-data when it was actually
	  requested.

1.2.3 (2010-06-26)
	* Fixed: Issue 57: Supporting quotes around etags in If-Match and
	  If-None-Match

1.2.2 (2010-06-21)
	* Updated: SabreDAV now attempts to guess the BaseURI if it's not set.
	* Updated: Better compatibility with BitKinex
	* Fixed: Issue 56: Incorrect behaviour for If-None-Match headers and GET
	  requests.
	* Fixed: Issue with certain encoded paths in Browser Plugin.

1.2.1 (2010-06-07)
	* Fixed: Issue 50, patch by Mattijs Hoitink.
	* Fixed: Issue 51, Adding windows 7 lockfiles to TemporaryFileFilter.
	* Fixed: Issue 38, Allowing custom filters to be added to
	  TemporaryFileFilter.
	* Fixed: Issue 53, ETags in the If: header were always failing. This
	  behaviour is now corrected.
	* Added: Apache Authentication backend, in case authentication through
	  .htaccess is desired.
	* Updated: Small improvements to example files.

1.2.0 (2010-05-24)
	* Fixed: Browser plugin now displays international characters.
	* Changed: More properties in CalDAV classes are now protected instead of
	  private.

1.2.0beta3 (2010-05-14)
	* Fixed: Custom properties were not propertly sent back for allprops
	  requests.
	* Fixed: Issue 49, incorrect parsing of PROPPATCH, affecting Office 2007.
	* Changed: Removed CalDAV items from includes.php, and added a few missing
	  ones.

1.2.0beta2 (2010-05-04)
	* Fixed: Issue 46: Fatal error for some non-existant nodes.
	* Updated: some example sql to include email address.
	* Added: 208 and 508 statuscodes from RFC5842.
	* Added: Apache2 configuration examples

1.2.0beta1 (2010-04-28)
	* Fixed: redundant namespace declaration in resourcetypes.
	* Fixed: 2 locking bugs triggered by litmus when no Sabre_DAV_ILockable
	  interface is used.
	* Changed: using http://sabredav.org/ns for all custom xml properties.
	* Added: email address property to principals.
	* Updated: CalendarObject validation.

1.2.0alpha4 (2010-04-24)
	* Added: Support for If-Range, If-Match, If-None-Match, If-Modified-Since,
	  If-Unmodified-Since.
	* Changed: Brand new build system. Functionality is split up between
	  Sabre, Sabre_HTTP, Sabre_DAV and Sabre_CalDAV packages. In addition to
	  that a new non-pear package will be created with all this functionality
	  combined.
	* Changed: Autoloader moved to Sabre/autoload.php.
	* Changed: The Allow: header is now more accurate, with appropriate HTTP
	  methods per uri.
	* Changed: Now throwing back Sabre_DAV_Exception_MethodNotAllowed on a few
	  places where Sabre_DAV_Exception_NotImplemented was used.

1.2.0alpha3 (2010-04-20)
	* Update: Complete rewrite of property updating. Now easier to use and
	  atomic.
	* Fixed: Issue 16, automatically adding trailing / to baseUri.
	* Added: text/plain is used for .txt files in GuessContentType plugin.
	* Added: support for principal-property-search and
	  principal-search-property-set reports.
	* Added: Issue 31: Hiding exception information by default. Can be turned
	  on with the Sabre_DAV_Server::$debugExceptions property.

1.2.0alpha2 (2010-04-08)
	* Added: Calendars are now private and can only be read by the owner.
	* Fixed: double namespace declaration in multistatus responses.
	* Added: MySQL database dumps. MySQL is now also supported next to SQLite.
	* Added: expand-properties REPORT from RFC 3253.
	* Added: Sabre_DAV_Property_IHref interface for properties exposing urls.
	* Added: Issue 25: Throwing error on broken Finder behaviour.
	* Changed: Authentication backend is now aware of current user.

1.2.0alpha1 (2010-03-31)
	* Fixed: Issue 26: Workaround for broken GVFS behaviour with encoded
	  special characters.
	* Fixed: Issue 34: Incorrect Lock-Token response header for LOCK. Fixes
	  Office 2010 compatibility.
	* Added: Issue 35: SabreDAV version to header to OPTIONS response to ease
	  debugging.
	* Fixed: Issue 36: Incorrect variable name, throwing error in some
	  requests.
	* Fixed: Issue 37: Incorrect smultron regex in temporary filefilter.
	* Fixed: Issue 33: Converting ISO-8859-1 characters to UTF-8.
	* Fixed: Issue 39 & Issue 40: Basename fails on non-utf-8 locales.
	* Added: More unittests.
	* Added: SabreDAV version to all error responses.
	* Added: URLUtil class for decoding urls.
	* Changed: Now using pear.sabredav.org pear channel.
	* Changed: Sabre_DAV_Server::getCopyAndMoveInfo is now a public method.

1.1.2-alpha (2010-03-18)
	* Added: RFC5397 - current-user-principal support.
	* Fixed: Issue 27: encoding entities in property responses.
	* Added: naturalselection script now allows the user to specify a 'minimum
	  number of bytes' for deletion. This should reduce load due to less
	  crawling
	* Added: Full support for the calendar-query report.
	* Added: More unittests.
	* Added: Support for complex property deserialization through the static
	  ::unserialize() method.
	* Added: Support for modifying calendar-component-set
	* Fixed: Issue 29: Added TIMEOUT_INFINITE constant

1.1.1-alpha (2010-03-11)
	* Added: RFC5689 - Extended MKCOL support.
	* Fixed: Evolution support for CalDAV.
	* Fixed: PDO-locks backend was pretty much completely broken. This is
	  100% unittested now.
	* Added: support for ctags.
	* Fixed: Comma's between HTTP methods in 'Allow' method.
	* Changed: default argument for Sabre_DAV_Locks_Backend_FS. This means a
	  datadirectory must always be specified from now on.
	* Changed: Moved Sabre_DAV_Server::parseProps to
	  Sabre_DAV_XMLUtil::parseProperties.
	* Changed: Sabre_DAV_IDirectory is now Sabre_DAV_ICollection.
	* Changed: Sabre_DAV_Exception_PermissionDenied is now
	  Sabre_DAV_Exception_Forbidden.
	* Changed: Sabre_CalDAV_ICalendarCollection is removed.
	* Added: Sabre_DAV_IExtendedCollection.
	* Added: Many more unittests.
	* Added: support for calendar-timezone property.

1.1.0-alpha (2010-03-01)
	* Added: CalDAV - RFC 4791
	* Removed: Sabre_PHP_Exception. PHP has a built-in ErrorException for
	  this.
	* Added: PDO authentication backend.
	* Added: Example sql for auth, caldav, locks for sqlite.
	* Added: Sabre_DAV_Browser_GuessContentType plugin
	* Changed: Authentication plugin refactored, making it possible to
	  implement non-digest authentication.
	* Fixed: Better error display in browser plugin.
	* Added: Support for {DAV:}supported-report-set
	* Added: XML utility class with helper functions for the WebDAV protocol.
	* Added: Tons of unittests
	* Added: PrincipalCollection and Principal classes
	* Added: Sabre_DAV_Server::getProperties for easy property retrieval
	* Changed: {DAV:}resourceType defaults to 0
	* Changed: Any non-null resourceType now gets a / appended to the href
	  value. Before this was just for {DAV:}collection's, but this is now also
	  the case for for example {DAV:}principal.
	* Changed: The Href property class can now optionally create non-relative
	  uri's.
	* Changed: Sabre_HTTP_Response now returns false if headers are already
	  sent and header-methods are called.
	* Fixed: Issue 19: HEAD requests on Collections
	* Fixed: Issue 21: Typo in Sabre_DAV_Property_Response
	* Fixed: Issue 18: Doesn't work with Evolution Contacts

1.0.5-stable (2010-01-22)
	* Fixed: Fatal error when a malformed url was used for unlocking, in
	  conjuction with Sabre.autoload.php due to a incorrect filename.
	* Fixed: Improved unittests and build system

1.0.4-stable (2010-01-11)
	* Fixed: needed 2 different releases. One for googlecode and one for
	  pearfarm. This is to retain the old method to install SabreDAV until
	  pearfarm becomes the standard installation method.

1.0.3-stable (2010-01-11)
	* Added: RFC4709 support (davmount)
	* Added: 6 unittests
	* Added: naturalselection. A tool to keep cache directories below a
	  specified theshold.
	* Changed: Now using pearfarm.org channel server.

1.0.1-stable (2009-12-22)
	* Fixed: Issue 15: typos in examples
	* Fixed: Minor pear installation issues

1.0.0-stable (2009-11-02)
	* Added: SimpleDirectory class. This class allows creating static
	  directory structures with ease.
	* Changed: Custom complex properties and exceptions now get an instance of
	  Sabre_DAV_Server as their first argument in serialize()
	* Changed: Href complex property now prepends server's baseUri
	* Changed: delete before an overwriting copy/move is now handles by server
	  class instead of tree classes
	* Changed: events must now explicitly return false to stop execution.
	  Before, execution would be stopped by anything loosely evaluating to
	  false.
	* Changed: the getPropertiesForPath method now takes a different set of
	  arguments, and returns a different response. This allows plugin
	  developers to return statuses for properties other than 200 and 404. The
	  hrefs are now also always calculated relative to the baseUri, and not
	  the uri of the request.
	* Changed: generatePropFindResponse is renamed to generateMultiStatus, and
	  now takes a list of properties similar to the response of
	  getPropertiesForPath. This was also needed to improve flexibility for
	  plugin development.
	* Changed: Auth plugins are no longer included. They were not yet stable
	  quality, so they will probably be reintroduced in a later version.
	* Changed: PROPPATCH also used generateMultiStatus now.
	* Removed: unknownProperties event. This is replaced by the
	  afterGetProperties event, which should provide more flexibility.
	* Fixed: Only calling getSize() on IFile instances in httpHead()
	* Added: beforeBind event. This is invoked upon file or directory creation
	* Added: beforeWriteContent event, this is invoked by PUT and LOCK on an
	  existing resource.
	* Added: beforeUnbind event. This is invoked right before deletion of any
	  resource.
	* Added: afterGetProperties event. This event can be used to make
	  modifications to property responses.
	* Added: beforeLock and beforeUnlock events.
	* Added: afterBind event.
	* Fixed: Copy and Move could fail in the root directory. This is now
	  fixed.
	* Added: Plugins can now be retrieved by their classname. This is useful
	  for inter-plugin communication.
	* Added: The Auth backend can now return usernames and user-id's.
	* Added: The Auth backend got a getUsers method
	* Added: Sabre_DAV_FSExt_Directory now returns quota info

0.12.1-beta (2009-09-11)
	* Fixed: UNLOCK bug. Unlock didn't work at all

0.12-beta (2009-09-10)
	* Updated: Browser plugin now shows multiple {DAV:}resourcetype values
	  if available.
	* Added: Experimental PDO backend for Locks Manager
	* Fixed: Sending Content-Length: 0 for every empty response. This
	  improves NGinx compatibility.
	* Fixed: Last modification time is reported in UTC timezone. This improves
	  Finder compatibility.

0.11-beta (2009-08-11)
	* Updated: Now in Beta
	* Updated: Pear package no longer includes docs/ directory. These just
	  contained rfc's, which are publically available. This reduces the
	  package from ~800k to ~60k
	* Added: generatePropfindResponse now takes a baseUri argument
	* Added: ResourceType property can now contain multiple resourcetypes.
	* Fixed: Issue 13.

0.10-alpha (2009-08-03)
	* Added: Plugin to automatically map GET requests to non-files to
	  PROPFIND (Sabre_DAV_Browser_MapGetToPropFind). This should allow
	  easier debugging of complicated WebDAV setups.
	* Added: Sabre_DAV_Property_Href class. For future use.
	* Added: Ability to choose to use auth-int, auth or both for HTTP Digest
	  authentication. (Issue 11)
	* Changed: Made more methods in Sabre_DAV_Server public.
	* Fixed: TemporaryFileFilter plugin now intercepts HTTP LOCK requests
	  to non-existant files. (Issue 12)
	* Added: Central list of defined xml namespace prefixes. This can reduce
	  Bandwidth and legibility for xml bodies with user-defined namespaces.
	* Added: now a PEAR-compatible package again, thanks to Michael Gauthier
	* Changed: moved default copy and move logic from ObjectTree to Tree class

0.9-alpha (2009-07-21)
	* Changed: Major refactoring, removed most of the logic from the Tree
	  objects. The Server class now directly works with the INode, IFile
	  and IDirectory objects. If you created your own Tree objects,
	  this will most likely break in this release.
	* Changed: Moved all the Locking logic from the Tree and Server classes
	  into a separate plugin.
	* Changed: TemporaryFileFilter is now a plugin.
	* Added: Comes with an autoloader script. This can be used instead of
	  the includer script, and is preferered by some people.
	* Added: AWS Authentication class.
	* Added: simpleserversetup.py script. This will quickly get a fileserver
	  up and running.
	* Added: When subscribing to events, it is now possible to supply a
	  priority. This is for example needed to ensure that the Authentication
	  Plugin is used before any other Plugin.
	* Added: 22 new tests.
	* Added: Users-manager plugin for .htdigest files. Experimental and
	  subject to change.
	* Added: RFC 2324 HTTP 418 status code
	* Fixed: Exclusive locks could in some cases be picked up as shared locks
	* Fixed: Digest auth for non-apache servers had a bug (still not actually
	  tested this well).

0.8-alpha (2009-05-30)
	* Changed: Renamed all exceptions! This is a compatibility break. Every
	  Exception now follows Sabre_DAV_Exception_FileNotFound convention
	  instead of Sabre_DAV_FileNotFoundException.
	* Added: Browser plugin now allows uploading and creating directories
	  straight from the browser.
	* Added: 12 more unittests
	* Fixed: Locking bug, which became prevalent on Windows Vista.
	* Fixed: Netdrive support
	* Fixed: TemporaryFileFilter filtered out too many files. Fixed some
	  of the regexes.
	* Fixed: Added README and ChangeLog to package

0.7-alpha (2009-03-29)
	* Added: System to return complex properties from PROPFIND.
	* Added: support for {DAV:}supportedlock.
	* Added: support for {DAV:}lockdiscovery.
	* Added: 6 new tests.
	* Added: New plugin system.
	* Added: Simple HTML directory plugin, for browser access.
	* Added: Server class now sends back standard pre-condition error xml
	bodies. This was new since RFC4918.
	* Added: Sabre_DAV_Tree_Aggregrate, which can 'host' multiple Tree objects
	into one.
	* Added: simple basis for HTTP REPORT method. This method is not used yet,
	but can be used by plugins to add reports.
	* Changed: ->getSize is only called for files, no longer for collections.
	r303
	* Changed: Sabre_DAV_FilterTree is now Sabre_DAV_Tree_Filter
	* Changed: Sabre_DAV_TemporaryFileFilter is now called
	Sabre_DAV_Tree_TemporaryFileFilter.
	* Changed: removed functions (get(/set)HTTPRequest(/Response)) from Server
	class, and using a public property instead.
	* Fixed: bug related to parsing proppatch and propfind requests. Didn't
	show up in most clients, but it needed fixing regardless. (r255)
	* Fixed: auth-int is now properly supported within HTTP Digest.
	* Fixed: Using application/xml for a mimetype vs. text/xml as per RFC4918
	sec 8.2.
	* Fixed: TemporaryFileFilter now lets through GET's if they actually
	exist on the backend. (r274)
	* FIxed: Some methods didn't get passed through in the FilterTree (r283).
	* Fixed: LockManager is now slightly more complex, Tree classes slightly
	less. (r287)

0.6-alpha (2009-02-16)
	* Added: Now uses streams for files, instead of strings.
	  This means it won't require to hold entire files in memory, which can be
	  an issue if you're dealing with big files. Note that this breaks
	  compatibility for put() and createFile methods.
	* Added: HTTP Digest Authentication helper class.
	* Added: Support for HTTP Range header
	* Added: Support for ETags within If: headers
	* Added: The API can now return ETags and override the default Content-Type
	* Added: starting with basic framework for unittesting, using PHPUnit.
	* Added: 49 unittests.
	* Added: Abstraction for the HTTP request.
	* Updated: Using Clark Notation for tags in properties. This means tags
	are serialized as {namespace}tagName instead of namespace#tagName
	* Fixed: HTTP_BasicAuth class now works as expected.
	* Fixed: DAV_Server uses / for a default baseUrl.
	* Fixed: Last modification date is no longer ignored in PROPFIND.
	* Fixed: PROPFIND now sends back information about the requestUri even
	  when "Depth: 1" is specified.

0.5-alpha (2009-01-14)
	* Added: Added a very simple example for implementing a mapping to PHP
	  file streams. This should allow easy implementation of for example a
	  WebDAV to FTP proxy.
	* Added: HTTP Basic Authentication helper class.
	* Added: Sabre_HTTP_Reponse class. This centralizes HTTP operations and
	  will be a start towards the creating of a testing framework.
	* Updated: Backwards compatibility break: all require_once() statements
	  are removed
	  from all the files. It is now recommended to use autoloading of
	  classes, or just including lib/Sabre.includes.php. This fix was made
	  to allow easier integration into applications not using this standard
	  inclusion model.
	* Updated: Better in-file documentation.
	* Updated: Sabre_DAV_Tree can now work with Sabre_DAV_LockManager.
	* Updated: Fixes a shared-lock bug.
	* Updated: Removed ?> from the bottom of each php file.
	* Updated: Split up some operations from Sabre_DAV_Server to
	  Sabre_HTTP_Response.
	* Fixed: examples are now actually included in the pear package.

0.4-alpha (2008-11-05)
	* Passes all litmus tests!
	* Added: more examples
	* Added: Custom property support
	* Added: Shared lock support
	* Added: Depth support to locks
	* Added: Locking on unmapped urls (non-existant nodes)
	* Fixed: Advertising as WebDAV class 3 support

0.3-alpha (2008-06-29)
	* Fully working in MS Windows clients.
	* Added: temporary file filter: support for smultron files.
	* Added: Phing build scripts
	* Added: PEAR package
	* Fixed: MOVE bug identied using finder.
	* Fixed: Using gzuncompress instead of gzdecode in the temporary file
	  filter. This seems more common.

0.2-alpha (2008-05-27)
	* Somewhat working in Windows clients
	* Added: Working PROPPATCH method (doesn't support custom properties yet)
	* Added: Temporary filename handling system
	* Added: Sabre_DAV_IQuota to return quota information
	* Added: PROPFIND now reads the request body and only supplies the
	  requested properties

0.1-alpha (2008-04-04)
	* First release!
	* Passes litmus: basic, http and copymove test.
	* Fully working in Finder and DavFSv2

Project started: 2007-12-13<|MERGE_RESOLUTION|>--- conflicted
+++ resolved
@@ -1,4 +1,3 @@
-<<<<<<< HEAD
 1.6.0-alpha1 (????-??-??)
 	* BC Break: Now requires PHP 5.3
 	* BC Break: Any node that implemented Sabre_DAVACL_IACL must now also
@@ -42,13 +41,10 @@
 	  incorrect.
 	* Added: Support for {DAV:}acl-restrictions property from RFC3744
 
-1.5.4-stable (2011-??-??)
-=======
 1.5.5-stable (2011-??-??)
 	* Fixed: CalDAV time-range filter workaround for recurring events.
 
 1.5.4-stable (2011-10-28)
->>>>>>> f5cd0b7f
 	* Fixed: GuessContentType plugin now supports mixed case file extensions.
 	* Fixed: DATE-TIME encoding was wrong in VObject. (we used 'DATETIME').
 	* Changed: Sending back HTTP 204 after a PUT request on an existing resource
