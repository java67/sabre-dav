<<<<<<< HEAD
1.8.9-stable (2014-02-26)
	* The zip release ships with sabre/vobject 2.1.3.
	* includes changes from version 1.7.11.

1.8.8-stable (2014-02-09)
	* The zip release ships with sabre/vobject 2.1.3.
	* includes changes from version 1.7.10.

1.8.7-stable (2013-10-02)
	* the zip release ships with sabre/vobject 2.1.3.
	* includes changes from version 1.7.9.

1.8.6-stable (2013-06-18)
	* The zip release ships with sabre/vobject 2.1.0.
	* Includes changes from version 1.7.8.

1.8.5-stable (2013-04-11)
	* The zip release ships with sabre/vobject 2.0.7.
	* Includes changes from version 1.7.7.

1.8.4-stable (2013-04-08)
	* The zip release ships with sabre/vobject 2.0.7.
	* Includes changes from version 1.7.6.

1.8.3-stable (2013-03-01)
	* The zip release ships with sabre/vobject 2.0.6.
	* Includes changes from version 1.7.5.
	* Fixed: organizer email-address for shared calendars is now prefixed with
	  mailto:, as it should.

1.8.2-stable (2013-01-19)
	* The zip release ships with sabre/vobject 2.0.5.
	* Includes changes from version 1.7.4.

1.8.1-stable (2012-12-01)
	* The zip release ships with sabre/vobject 2.0.5.
	* Includes changes from version 1.7.3.
	* Fixed: Typo in 1.7 migration script caused it to fail.

1.8.0-stable (2012-11-08)
	* The zip release ships with sabre/vobject 2.0.5.
	* BC Break: Moved the entire codebase to PHP namespaces.
	* BC Break: Every backend package (CalDAV, CardDAV, Auth, Locks,
	  Principals) now has consistent naming conventions. There's a
	  BackendInterface, and an AbstractBackend class.
	* BC Break: Changed a bunch of constructor signatures in the CalDAV
	  package, to reduce dependencies on the ACL package.
	* BC Break: Sabre_CalDAV_ISharedCalendar now also has a getShares method,
	  so sharees can figure out who is also on a shared calendar.

	* Added: Sabre_DAVACL_IPrincipalCollection interface, to advertise support
	  for principal-property-search on any node.
	* Added: Simple console script to fire up a fileserver in the current
	  directory using PHP 5.4's built-in webserver.
	* Added: Sharee's can now also read out the list of invites for a shared
	  calendar.
	* Added: The Proxy principal classes now both implement an interface, for
	  greater flexiblity.
=======
1.7.12-stable (????-??-??)
	* Fixed: Restoring old setting after changing
	  libxml_disable_entity_loader.
>>>>>>> cf6c929b

1.7.11-stable (2014-02-26)
	* The zip release ships with sabre/vobject 2.1.3.
	* Fixed: Issue #407: large downloads failed.
	* Fixed: Issue #414: XXE security problem on older PHP versions.

1.7.10-stable (2014-02-09)
	* The zip release ships with sabre/vobject 2.1.3.
	* Fixed: Potential security vulnerability in the http client.
	* Fixed: Issue #374: Don't urlescape colon (:) when it's not required.

1.7.9-stable (2013-10-02)
	* The zip release ships with sabre/vobject 2.1.3.
	* Fixed: Issue #365. Incorrect output when principal urls have spaces in
	  them.
	* Added: Issue #367: Automatically adding a UID to vcards that don't have
	  them.

1.7.8-stable (2013-06-17)
	* The zip release ships with sabre/vobject 2.1.0.
	* Changed: Sabre\DAV\Client::verifyPeer is now a protected property
	 (instead of private).
	* Fixed: Text was incorrectly escaped in the Href and HrefList properties,
	  disallowing urls with ampersands (&) in them.
	* Added: deserializer for Sabre\DAVACL\Property\CurrentUserPrivilegeSet.
	* Fixed: Issue 335: Client only deserializes properties with status 200.
	* Fixed: Issue 341: Escaping xml in 423 Locked error responses.
	* Added: Issue 339: beforeGetPropertiesForPath event.

1.7.7-stable (2013-04-11)
	* The zip release ships with sabre/vobject 2.0.7.
	* Fixed: Assets in the browser plugins were not being served on windows
	  machines.

1.7.6-stable (2013-04-08)
	* The zip release ships with sabre/vobject 2.0.7.
	* Fixed: vcardurl in database schema can now hold 255 characters instead
	  of 80 (which is often way to small).
	* Fixed: The browser plugin potentially allowed people to open any
	  arbitrary file on windows servers (CVE-2013-1939).

1.7.5-stable (2013-03-01)
	* The zip release ships with sabre/vobject 2.0.6.
	* Change: No longer advertising support for 4.0 vcards. iOS and OS X
	  address book don't handle this well, and just advertising 3.0 support
	  seems like the most logical course of action.
	* Added: ->setVerifyPeers to Sabre_DAV_Client (greatly resisting against
	  it, don't use this..).

1.7.4-stable (2013-01-19)
	* The zip release ships with sabre/vobject 2.0.5.
	* Changed: To be compatibile with MS Office 2011 for Mac, a workaround was
	  removed that was added to support old versions of Windows XP (pre-SP3).
	  Indeed! We needed a crazy workaround to work with one MS product in the
	  past, and we can't keep that workaround to be compatible with another MS
	  product.
	* Fixed: expand-properties REPORT had incorrect values for the href
	  element.
	* Fixed: Range requests now work for non-seekable streams. (Thanks Alfred
	  Klomp).
	* Fixed: Changed serialization of {DAV:}getlastmodified and
	  {DAV:}supportedlock to improve compatiblity with MS Office 2011 for Mac.
	* Changed: reverted the automatic translation of 'DAV:' xml namespaces to
	  'urn:DAV' when parsing files. Issues were reported with libxml 2.6.32,
	  on a relatively recent debian release, so we'll wait till 2015 to take
	  this one out again.
	* Added: Sabre_DAV_Exception_ServiceUnavailable, for emitting 503's.

1.7.3-stable (2012-12-01)
	* The zip release ships with sabre/vobject 2.0.5.
	* Fixed: Removing double slashes from getPropertiesForPath.
	* Change: Marked a few more properties in the CardDAV as protected,
	  instead of private.
	* Fixed: SharingPlugin now plays nicer with other plugins with similar
	  functionality.
	* Fixed: Issue 174. Sending back HTTP/1.0 for requests with this version.

1.7.2-stable (2012-11-08)
	* The zip release ships with sabre/vobject 2.0.5.
	* Added: ACL plugin advertises support for 'calendarserver-principal-
	  property-search'.
	* Fixed: [#153] Allowing for relative http principals in iMip requests.
	* Added: Support for cs:first-name and cs:last-name properties in sharing
	  invites.
	* Fixed: Made a bunch of properties protected, where they were private
	  before.
	* Added: Some non-standard properties for sharing to improve
	  compatibility.
	* Fixed: some bugfixes in postgres sql script.
	* Fixed: When requesting some properties using PROPFIND, they could show
	  up as both '200 Ok' and '403 Forbidden'.
	* Fixed: calendar-proxy principals were not checked for deeper principal
	  membership than 1 level.
	* Fixed: setGroupMemberSet argument now correctly receives relative
	  principal urls, instead of the absolute ones.
	* Fixed: Server class will filter out any bonus properties if any extra
	  were returned. This means the implementor of the IProperty class can be
	  a bit lazier when implementing.

Note: bug numbers after this line refer to Google Code tickets. We're using
github now.

1.7.1-stable (2012-10-07)
	* Fixed: include path problem in the migration script.

1.7.0-stable (2012-10-06)
	* BC Break: The calendarobjects database table has a bunch of new
	  fields, and a migration script is required to ensure everything will
	  keep working. Read the wiki for more details.
	* BC Break: The ICalendar interface now has a new method: calendarQuery.
	* BC Break: In this version a number of classes have been deleted, that
	  have been previously deprecated. Namely:
		- Sabre_DAV_Directory (now: Sabre_DAV_Collection)
		- Sabre_DAV_SimpleDirectory (now: Sabre_DAV_SimpleCollection)
	* BC Break: Sabre_CalDAV_Schedule_IMip::sendMessage now has an extra
	  argument. If you extended this class, you should fix this method. It's
	  only used for informational purposes.
	* BC Break: The DAV: namespace is no longer converted to urn:DAV. This was
	  a workaround for a bug in older PHP versions (pre-5.3).
	* Removed: Sabre.includes.php was deprecated, and is now removed.
	* Removed: Sabre_CalDAV_Server was deprecated, and is now removed. Please
	  use Sabre_DAV_Server and check the examples in the examples/ directory.
	* Changed: The Sabre_VObject library now spawned into it's own project!
	  The VObject library is still included in the SabreDAV zip package.
	* Added: Experimental interfaces to allow implementation of caldav-sharing.
	  Note that no implementation is provided yet, just the api hooks.
	* Added: Free-busy reporting compliant with the caldav-scheduling
	  standard. This allows iCal and other clients to fetch other users'
	  free-busy data.
	* Added: Experimental NotificationSupport interface to add
	  caldav notifications.
	* Added: VCF Export plugin. If enabled, it can generate an export of an
	  entire addressbook.
	* Added: Support for PATCH using a SabreDAV format, to live-patch files.
	* Added: Support for Prefer: return-minimal and Brief: t headers for
	  PROPFIND and PROPPATCH requests.
	* Changed: Responsibility for dealing with the calendar-query is now
	  moved from the CalDAV plugin to the CalDAV backends. This allows for
	  heavy optimizations.
	* Changed: The CalDAV PDO backend is now a lot faster for common
	  calendar queries.
	* Changed: We are now using the composer autoloader.
	* Changed: The CalDAV backend now all implement an interface.
	* Changed: Instead of Sabre_DAV_Property, Sabre_DAV_PropertyInterface is
	  now the basis of every property class.
	* Update: Caching results for principal lookups. This should cut down
	  queries and performance for a number of heavy requests.
	* Update: ObjectTree caches lookups much more aggresively, which will help
	  especially speeding up a bunch of REPORT queries.
	* Added: Support for the schedule-calendar-transp property.
	* Fixed: Marking both the text/calendar and text/x-vcard as UTF-8
	  encoded.
	* Fixed: Workaround for the SOGO connector, as it doesn't understand
	  receiving "text/x-vcard; charset=utf-8" for a contenttype.
	* Added: Sabre_DAV_Client now throws more specific exceptions in cases
	  where we already has an exception class.
	* Added: Sabre_DAV_PartialUpdate. This plugin allows you to use the
	  PATCH method to update parts of a file.
	* Added: Tons of timezone name mappings for Microsoft Exchange.
	* Added: Support for an 'exception' event in the server class.
	* Fixed: Uploaded VCards without a UID are now rejected. (thanks Dominik!)
	* Fixed: Rejecting calendar objects if they are not in the
	  supported-calendar-component list. (thanks Armin!)
	* Fixed: Issue 219: serialize() now reorders correctly.
	* Fixed: Sabre_DAV_XMLUtil no longer returns empty $dom->childNodes
	  if there is whitespace in $dom.
	* Fixed: Returning 409 Conflict instead of 500 when an attempt is made to
	  create a file as a child of something that's not a collection.
	* Fixed: Issue 237: xml-encoding values in SabreDAV error responses.
	* Fixed: Returning 403, instead of 501 when an unknown REPORT is
	  requested.
	* Fixed: Postfixing slash on {DAV:}owner properties.
	* Fixed: Several embarrassing spelling mistakes in docblocks.

1.6.10-stable (2013-06-17)
	* Fixed: Text was incorrectly escaped in the Href and HrefList properties,
	  disallowing urls with ampersands (&) in them.
	* Fixed: Issue 341: Escaping xml in 423 Locked error responses.

1.6.9-stable (2013-04-11)
	* Fixed: Assets in the browser plugins were not being served on windows
	  machines.

1.6.8-stable (2013-04-08)
	* Fixed: vcardurl in database schema can now hold 255 characters instead
	  of 80 (which is often way to small).
	* Fixed: The browser plugin potentially allowed people to open any
	  arbitrary file on windows servers. (CVE-2013-1939).

1.6.7-stable (2013-03-01)
	* Change: No longer advertising support for 4.0 vcards. iOS and OS X
	  address book don't handle this well, and just advertising 3.0 support
	  seems like the most logical course of action.
	* Added: ->setVerifyPeers to Sabre_DAV_Client (greatly resisting against
	  it, don't use this..).

1.6.6-stable (2013-01-19)
	* Fixed: Backported a fix for broken XML serialization in error responses.
	 (Thanks @DeepDiver1975!)

1.6.5-stable (2012-10-04)
	* Fixed: Workaround for line-ending bug OS X 10.8 addressbook has.
	* Added: Ability to allow users to set SSL certificates for the Client
	  class. (Thanks schiesbn!).
	* Fixed: Directory indexes with lots of nodes should be a lot faster.
	* Fixed: Issue 235: E_NOTICE thrown when doing a propfind request with
	  Sabre_DAV_Client, and no valid properties are returned.
	* Fixed: Issue with filtering on alarms in tasks.

1.6.4-stable (2012-08-02)
	* Fixed: Issue 220: Calendar-query filters may fail when filtering on
	  alarms, if an overridden event has it's alarm removed.
	* Fixed: Compatibility for OS/X 10.8 iCal in the IMipHandler.
	* Fixed: Issue 222: beforeWriteContent shouldn't be called for lock
	  requests.
	* Fixed: Problem with POST requests to the outbox if mailto: was not lower
	  cased.
	* Fixed: Yearly recurrence rule expansion on leap-days no behaves
	  correctly.
	* Fixed: Correctly checking if recurring, all-day events with no dtstart
	  fall in a timerange if the start of the time-range exceeds the start of
	  the instance of an event, but not the end.
	* Fixed: All-day recurring events wouldn't match if an occurence ended
	  exactly on the start of a time-range.
	* Fixed: HTTP basic auth did not correctly deal with passwords containing
	  colons on some servers.
	* Fixed: Issue 228: DTEND is now non-inclusive for all-day events in the
	  calendar-query REPORT and free-busy calculations.

1.6.3-stable (2012-06-12)
	* Added: It's now possible to specify in Sabre_DAV_Client which type of
	  authentication is to be used.
	* Fixed: Issue 206: Sabre_DAV_Client PUT requests are fixed.
	* Fixed: Issue 205: Parsing an iCalendar 0-second date interval.
	* Fixed: Issue 112: Stronger validation of iCalendar objects. Now making
	  sure every iCalendar object only contains 1 component, and disallowing
	  vcards, forcing every component to have a UID.
	* Fixed: Basic validation for vcards in the CardDAV plugin.
	* Fixed: Issue 213: Workaround for an Evolution bug, that prevented it
	  from updating events.
	* Fixed: Issue 211: A time-limit query on a non-relative alarm trigger in
	  a recurring event could result in an endless loop.
	* Fixed: All uri fields are now a maximum of 200 characters. The Bynari
	  outlook plugin used much longer strings so this should improve
	  compatibility.
	* Fixed: Added a workaround for a bug in KDE 4.8.2 contact syncing. See
	  https://bugs.kde.org/show_bug.cgi?id=300047
	* Fixed: Issue 217: Sabre_DAV_Tree_FileSystem was pretty broken.

1.6.2-stable (2012-04-16)
	* Fixed: Sabre_VObject_Node::$parent should have been public.
	* Fixed: Recurrence rules of events are now taken into consideration when
	  doing time-range queries on alarms.
	* Fixed: Added a workaround for the fact that php's DateInterval cannot
	  parse weeks and days at the same time.
	* Added: Sabre_DAV_Server::$exposeVersion, allowing you to hide SabreDAV's
	  version number from various outputs.
	* Fixed: DTSTART values would be incorrect when expanding events.
	* Fixed: DTSTART and DTEND would be incorrect for expansion of WEEKLY
	  BYDAY recurrences.
	* Fixed: Issue 203: A problem with overridden events hitting the exact
	  date and time of a subsequent event in the recurrence set.
	* Fixed: There was a problem with recurrence rules, for example the 5th
	  tuesday of the month, if this day did not exist.
	* Added: New HTTP status codes from draft-nottingham-http-new-status-04.

1.6.1-stable (2012-03-05)
	* Added: createFile and put() can now return an ETag.
	* Added: Sending back an ETag on for operations on CardDAV backends. This
	  should help with OS X 10.6 Addressbook compatibility.
	* Fixed: Fixed a bug where an infinite loop could occur in the recurrence
	  iterator if the recurrence was YEARLY, with a BYMONTH rule, and either
	  BYDAY or BYMONTHDAY match the first day of the month.
	* Fixed: Events that are excluded using EXDATE are still counted in the
	  COUNT= parameter in the RRULE property.
	* Added: Support for time-range filters on VALARM components.
	* Fixed: Correctly filtering all-day events.
	* Fixed: Sending back correct mimetypes from the browser plugin (thanks
	  Jürgen).
	* Fixed: Issue 195: Sabre_CardDAV pear package had an incorrect dependency.
	* Fixed: Calendardata would be destroyed when performing a MOVE request.

1.6.0-stable (2012-02-22)
	* BC Break: Now requires PHP 5.3
	* BC Break: Any node that implemented Sabre_DAVACL_IACL must now also
	  implement the getSupportedPrivilegeSet method. See website for details.
	* BC Break: Moved functions from Sabre_CalDAV_XMLUtil to
	  Sabre_VObject_DateTimeParser.
	* BC Break: The Sabre_DAVACL_IPrincipalCollection now has two new methods:
	  'searchPrincipals' and 'updatePrincipal'.
	* BC Break: Sabre_DAV_ILockable is removed and all related per-node
	  locking functionality.
	* BC Break: Sabre_DAV_Exception_FileNotFound is now deprecated in favor of
	  Sabre_DAV_Exception_NotFound. The former will be removed in a later
	  version.
	* BC Break: Removed Sabre_CalDAV_ICalendarUtil, use Sabre_VObject instead.
	* BC Break: Sabre_CalDAV_Server is now deprecated, check out the
	  documentation on how to setup a caldav server with just
	  Sabre_DAV_Server.
	* BC Break: Default Principals PDO backend now needs a new field in the
	  'principals' table. See the website for details.
	* Added: Ability to create new calendars and addressbooks from within the
	  browser plugin.
	* Added: Browser plugin: icons for various nodes.
	* Added: Support for FREEBUSY reports!
	* Added: Support for creating principals with admin-level privileges.
	* Added: Possibility to let server send out invitation emails on behalf of
	  CalDAV client, using Sabre_CalDAV_Schedule_IMip.
	* Changed: beforeCreateFile event now passes data argument by reference.
	* Changed: The 'propertyMap' property from Sabre_VObject_Reader, must now
	  be specified in Sabre_VObject_Property::$classMap.
	* Added: Ability for plugins to tell the ACL plugin which principal
	  plugins are searchable.
	* Added: [DAVACL] Per-node overriding of supported privileges. This allows
	  for custom privileges where needed.
	* Added: [DAVACL] Public 'principalSearch' method on the DAVACL plugin,
	  which allows for easy searching for principals, based on their
	  properties.
	* Added: Sabre_VObject_Component::getComponents() to return a list of only
	  components and not properties.
	* Added: An includes.php file in every sub-package (CalDAV, CardDAV, DAV,
	  DAVACL, HTTP, VObject) as an alternative to the autoloader. This often
	  works much faster.
	* Added: Support for the 'Me card', which allows Addressbook.app users
	  specify which vcard is their own.
	* Added: Support for updating principal properties in the DAVACL principal
	  backends.
	* Changed: Major refactoring in the calendar-query REPORT code. Should
	  make things more flexible and correct.
	* Changed: The calendar-proxy-[read|write] principals will now only appear
	  in the tree, if they actually exist in the Principal backend. This should
	  reduce some problems people have been having with this.
	* Changed: Sabre_VObject_Element_* classes are now renamed to
	  Sabre_VObject_Property. Old classes are retained for backwards
	  compatibility, but this will be removed in the future.
	* Added: Sabre_VObject_FreeBusyGenerator to generate free-busy reports
	  based on lists of events.
	* Added: Sabre_VObject_RecurrenceIterator to find all the dates and times
	  for recurring events.
	* Fixed: Issue 97: Correctly handling RRULE for the calendar-query REPORT.
	* Fixed: Issue 154: Encoding of VObject parameters with no value was
	  incorrect.
	* Added: Support for {DAV:}acl-restrictions property from RFC3744.
	* Added: The contentlength for calendar objects can now be supplied by a
	  CalDAV backend, allowing for more optimizations.
	* Fixed: Much faster implementation of Sabre_DAV_URLUtil::encodePath.
	* Fixed: {DAV:}getcontentlength may now be not specified.
	* Fixed: Issue 66: Using rawurldecode instead of urldecode to decode paths
	  from clients. This means that + will now be treated as a literal rather
	  than a space, and this should improve compatibility with the Windows
	  built-in client.
	* Added: Sabre_DAV_Exception_PaymentRequired exception, to emit HTTP 402
	  status codes.
	* Added: Some mysql unique constraints to example files.
	* Fixed: Correctly formatting HTTP dates.
	* Fixed: Issue 94: Sending back Last-Modified header for 304 responses.
	* Added: Sabre_VObject_Component_VEvent, Sabre_VObject_Component_VJournal,
	  Sabre_VObject_Component_VTodo and Sabre_VObject_Component_VCalendar.
	* Changed: Properties are now also automatically mapped to their
	  appropriate classes, if they are created using the add() or __set()
	  methods.
	* Changed: Cloning VObject objects now clones the entire tree, rather than
      just the default shallow copy.
	* Added: Support for recurrence expansion in the CALDAV:calendar-multiget
	  and CALDAV:calendar-query REPORTS.
	* Changed: CalDAV PDO backend now sorts calendars based on the internal
	  'calendarorder' field.
	* Added: Issue 181: Carddav backends may no optionally not supply the carddata in
	  getCards, if etag and size are specified. This may speed up certain
	  requests.
	* Added: More arguments to beforeWriteContent and beforeCreateFile (see
	  WritingPlugins wiki document).
	* Added: Hook for iCalendar validation. This allows us to validate
	  iCalendar objects when they're uploaded. At the moment we're just
	  validating syntax.
	* Added: VObject now support Windows Timezone names correctly (thanks
	  mrpace2).
	* Added: If a timezonename could not be detected, we fall back on the
	  default PHP timezone.
	* Added: Now a Composer package (thanks willdurand).
	* Fixed: Support for \N as a newline character in the VObject reader.
	* Added: afterWriteContent, afterCreateFile and afterUnbind events.
	* Added: Postgresql example files. Not part of the unittests though, so
	  use at your own risk.
	* Fixed: Issue 182: Removed backticks from sql queries, so it will work
	  with Postgres.

1.5.9-stable (2012-04-16)
	* Fixed: Issue with parsing timezone identifiers that were surrounded by
	  quotes. (Fixes emClient compatibility).

1.5.8-stable (2012-02-22)
	* Fixed: Issue 95: Another timezone parsing issue, this time in
	  calendar-query.

1.5.7-stable (2012-02-19)
	* Fixed: VObject properties are now always encoded before components.
	* Fixed: Sabre_DAVACL had issues with multiple levels of privilege
	  aggregration.
	* Changed: Added 'GuessContentType' plugin to fileserver.php example.
	* Fixed: The Browser plugin will now trigger the correct events when
	  creating files.
	* Fixed: The ICSExportPlugin now considers ACL's.
	* Added: Made it optional to supply carddata from an Addressbook backend
	  when requesting getCards. This can make some operations much faster, and
	  could result in much lower memory use.
	* Fixed: Issue 187: Sabre_DAV_UUIDUtil was missing from includes file.
	* Fixed: Issue 191: beforeUnlock was triggered twice.

1.5.6-stable (2012-01-07)
	* Fixed: Issue 174: VObject could break UTF-8 characters.
	* Fixed: pear package installation issues.

1.5.5-stable (2011-12-16)
	* Fixed: CalDAV time-range filter workaround for recurring events.
	* Fixed: Bug in Sabre_DAV_Locks_Backend_File that didn't allow multiple
	  files to be locked at the same time.

1.5.4-stable (2011-10-28)
	* Fixed: GuessContentType plugin now supports mixed case file extensions.
	* Fixed: DATE-TIME encoding was wrong in VObject. (we used 'DATETIME').
	* Changed: Sending back HTTP 204 after a PUT request on an existing resource
	  instead of HTTP 200. This should fix Evolution CardDAV client
	  compatibility.
	* Fixed: Issue 95: Parsing X-LIC-LOCATION if it's available.
	* Added: All VObject elements now have a reference to their parent node.

1.5.3-stable (2011-09-28)
	* Fixed: Sabre_DAV_Collection was missing from the includes file.
	* Fixed: Issue 152. iOS 1.4.2 apparantly requires HTTP/1.1 200 OK to be in
	  uppercase.
	* Fixed: Issue 153: Support for files with mixed newline styles in
	  Sabre_VObject.
	* Fixed: Issue 159: Automatically converting any vcard and icalendardata
	  to UTF-8.
	* Added: Sabre_DAV_SimpleFile class for easy static file creation.
	* Added: Issue 158: Support for the CARDDAV:supported-address-data
	  property.

1.5.2-stable (2011-09-21)
	* Fixed: carddata and calendardata MySQL fields are now of type
	  'mediumblob'. 'TEXT' was too small sometimes to hold all the data.
	* Fixed: {DAV:}supported-report-set is now correctly reporting the reports
	  for IAddressBook.
	* Added: Sabre_VObject_Property::add() to add duplicate parameters to
	  properties.
	* Added: Issue 151: Sabre_CalDAV_ICalendar and Sabre_CalDAV_ICalendarObject
	  interfaces.
	* Fixed: Issue 140: Not returning 201 Created if an event cancelled the
	  creation of a file.
	* Fixed: Issue 150: Faster URLUtil::encodePath() implementation.
	* Fixed: Issue 144: Browser plugin could interfere with
	  TemporaryFileFilterPlugin if it was loaded first.
	* Added: It's not possible to specify more 'alternate uris' in principal
	  backends.

1.5.1-stable (2011-08-24)
	* Fixed: Issue 137. Hiding action interface in HTML browser for
	  non-collections.
	* Fixed: addressbook-query is now correctly returned from the
	  {DAV:}supported-report-set property.
	* Fixed: Issue 142: Bugs in groupwareserver.php example.
	* Fixed: Issue 139: Rejecting PUT requests with Content-Range.

1.5.0-stable (2011-08-12)
	* Added: CardDAV support.
	* Added: An experimental WebDAV client.
	* Added: MIME-Directory grouping support in the VObject library. This is
	  very useful for people attempting to parse vcards.
	* BC Break: Adding parameters with the VObject libraries now overwrites
	  the previous parameter, rather than just add it. This makes more sense
	  for 99% of the cases.
	* BC Break: lib/Sabre.autoload.php is now removed in favor of
	  lib/Sabre/autoload.php.
	* Deprecated: Sabre_DAV_Directory is now deprecated and will be removed in
	  a future version. Use Sabre_DAV_Collection instead.
	* Deprecated: Sabre_DAV_SimpleDirectory is now deprecated and will be
	  removed in a future version. Use Sabre_DAV_SimpleCollection instead.
	* Fixed: Problem with overriding tablenames for the CalDAV backend.
	* Added: Clark-notation parser to XML utility.
	* Added: unset() support to VObject components.
	* Fixed: Refactored CalDAV property fetching to be faster and simpler.
	* Added: Central string-matcher for CalDAV and CardDAV plugins.
	* Added: i;unicode-casemap support
	* Fixed: VObject bug: wouldn't parse parameters if they weren't specified
	  in uppercase.
	* Fixed: VObject bug: Parameters now behave more like Properties.
	* Fixed: VObject bug: Parameters with no value are now correctly parsed.
	* Changed: If calendars don't specify which components they allow, 'all'
	  components are assumed (e.g.: VEVENT, VTODO, VJOURNAL).
	* Changed: Browser plugin now uses POST variable 'sabreAction' instead of
	  'action' to reduce the chance of collisions.

1.4.4-stable (2011-07-07)
	* Fixed: Issue 131: Custom CalDAV backends could break in certain cases.
	* Added: The option to override the default tablename all PDO backends
	  use. (Issue 60).
	* Fixed: Issue 124: 'File' authentication backend now takes realm into
	  consideration.
	* Fixed: Sabre_DAV_Property_HrefList now properly deserializes. This
	  allows users to update the {DAV:}group-member-set property.
	* Added: Helper functions for DateTime-values in Sabre_VObject package.
	* Added: VObject library can now automatically map iCalendar properties to
	  custom classes.

1.4.3-stable (2011-04-25)
	* Fixed: Issue 123: Added workaround for Windows 7 UNLOCK bug.
	* Fixed: datatype of lastmodified field in mysql.calendars.sql. Please
	  change the DATETIME field to an INT to ensure this field will work
	  correctly.
	* Change: Sabre_DAV_Property_Principal is now renamed to
	  Sabre_DAVACL_Property_Principal.
	* Added: API level support for ACL HTTP method.
	* Fixed: Bug in serializing {DAV:}acl property.
	* Added: deserializer for {DAV:}resourcetype property.
	* Added: deserializer for {DAV:}acl property.
	* Added: deserializer for {DAV:}principal property.

1.4.2-beta (2011-04-01)
	* Added: It's not possible to disable listing of nodes that are denied
	  read access by ACL.
	* Fixed: Changed a few properties in CalDAV classes from private to
	  protected.
	* Fixed: Issue 119: Terrible things could happen when relying on
	  guessBaseUri, the server was running on the root of the domain and a user
	  tried to access a file ending in .php. This is a slight BC break.
	* Fixed: Issue 118: Lock tokens in If headers without a uri should be
	  treated as the request uri, not 'all relevant uri's.
	* Fixed: Issue 120: PDO backend was incorrectly fetching too much locks in
	  cases where there were similar named locked files in a directory.

1.4.1-beta (2011-02-26)
	* Fixed: Sabre_DAV_Locks_Backend_PDO returned too many locks.
	* Fixed: Sabre_HTTP_Request::getHeader didn't return Content-Type when
	  running on apache, so a few workarounds were added.
	* Change: Slightly changed CalDAV Backend API's, to allow for heavy
	  optimizations. This is non-bc breaking.

1.4.0-beta (2011-02-12)
	* Added: Partly RFC3744 ACL support.
	* Added: Calendar-delegation (caldav-proxy) support.
	* BC break: In order to fix Issue 99, a new argument had to be added to
	  Sabre_DAV_Locks_Backend_*::getLocks classes. Consult the classes for
	  details.
	* Deprecated: Sabre_DAV_Locks_Backend_FS is now deprecated and will be
	  removed in a later version. Use PDO or the new File class instead.
	* Deprecated: The Sabre_CalDAV_ICalendarUtil class is now marked
	  deprecated, and will be removed in a future version. Please use
	  Sabre_VObject instead.
	* Removed: All principal-related functionality has been removed from the
	  Sabre_DAV_Auth_Plugin, and moved to the Sabre_DAVACL_Plugin.
	* Added: VObject library, for easy vcard/icalendar parsing using a natural
	  interface.
	* Added: Ability to automatically generate full .ics feeds off calendars.
	  To use: Add the Sabre_CalDAV_ICSExportPlugin, and add ?export to your
	  calendar url.
	* Added: Plugins can now specify a pluginname, for easy access using
	  Sabre_DAV_Server::getPlugin().
	* Added: beforeGetProperties event.
	* Added: updateProperties event.
	* Added: Principal listings and calendar-access can now be done privately,
	  disallowing users from accessing or modifying other users' data.
	* Added: You can now pass arrays to the Sabre_DAV_Server constructor. If
	  it's an array with node-objects, a Root collection will automatically be
	  created, and the nodes are used as top-level children.
	* Added: The principal base uri is now customizable. It used to be
	  hardcoded to 'principals/[user]'.
	* Added: getSupportedReportSet method in ServerPlugin class. This allows
	  you to easily specify which reports you're implementing.
	* Added: A '..' link to the HTML browser.
	* Fixed: Issue 99: Locks on child elements were ignored when their parent
	  nodes were deleted.
	* Fixed: Issue 90: lockdiscovery property and LOCK response now include a
	  {DAV}lockroot element.
	* Fixed: Issue 96: support for 'default' collation in CalDAV text-match
	  filters.
	* Fixed: Issue 102: Ensuring that copy and move with identical source and
	  destination uri's fails.
	* Fixed: Issue 105: Supporting MKCALENDAR with no body.
	* Fixed: Issue 109: Small fixes in Sabre_HTTP_Util.
	* Fixed: Issue 111: Properly catching the ownername in a lock (if it's a
	  string)
	* Fixed: Sabre_DAV_ObjectTree::nodeExist always returned false for the
	  root node.
	* Added: Global way to easily supply new resourcetypes for certain node
	  classes.
	* Fixed: Issue 59: Allowing the user to override the authentication realm
	  in Sabre_CalDAV_Server.
	* Update: Issue 97: Looser time-range checking if there's a recurrence
	  rule in an event. This fixes 'missing recurring events'.

1.3.0 (2010-10-14)
	* Added: childExists method to Sabre_DAV_ICollection. This is an api
	  break, so if you implement Sabre_DAV_ICollection directly, add the method.
	* Changed: Almost all HTTP method implementations now take a uri argument,
	  including events. This allows for internal rerouting of certain calls.
	  If you have custom plugins, make sure they use this argument. If they
	  don't, they will likely still work, but it might get in the way of
	  future changes.
	* Changed: All getETag methods MUST now surround the etag with
	  double-quotes. This was a mistake made in all previous SabreDAV
	  versions. If you don't do this, any If-Match, If-None-Match and If:
	  headers using Etags will work incorrectly. (Issue 85).
	* Added: Sabre_DAV_Auth_Backend_AbstractBasic class, which can be used to
	  easily implement basic authentication.
	* Removed: Sabre_DAV_PermissionDenied class. Use Sabre_DAV_Forbidden
	  instead.
	* Removed: Sabre_DAV_IDirectory interface, use Sabre_DAV_ICollection
	  instead.
	* Added: Browser plugin now uses {DAV:}displayname if this property is
	  available.
	* Added: Cache layer in the ObjectTree.
	* Added: Tree classes now have a delete and getChildren method.
	* Fixed: If-Modified-Since and If-Unmodified-Since would be incorrect if
	  the date is an exact match.
	* Fixed: Support for multiple ETags in If-Match and If-None-Match headers.
	* Fixed: Improved baseUrl handling.
	* Fixed: Issue 67: Non-seekable stream support in ::put()/::get().
	* Fixed: Issue 65: Invalid dates are now ignored.
	* Updated: Refactoring in Sabre_CalDAV to make everything a bit more
	  ledgable.
	* Fixed: Issue 88, Issue 89: Fixed compatibility for running SabreDAV on
	   Windows.
	* Fixed: Issue 86: Fixed Content-Range top-boundary from 'file size' to
	  'file size'-1.

1.2.4 (2010-07-13)
	* Fixed: Issue 62: Guessing baseUrl fails when url contains a
	  query-string.
	* Added: Apache configuration sample for CGI/FastCGI setups.
	* Fixed: Issue 64: Only returning calendar-data when it was actually
	  requested.

1.2.3 (2010-06-26)
	* Fixed: Issue 57: Supporting quotes around etags in If-Match and
	  If-None-Match

1.2.2 (2010-06-21)
	* Updated: SabreDAV now attempts to guess the BaseURI if it's not set.
	* Updated: Better compatibility with BitKinex
	* Fixed: Issue 56: Incorrect behaviour for If-None-Match headers and GET
	  requests.
	* Fixed: Issue with certain encoded paths in Browser Plugin.

1.2.1 (2010-06-07)
	* Fixed: Issue 50, patch by Mattijs Hoitink.
	* Fixed: Issue 51, Adding windows 7 lockfiles to TemporaryFileFilter.
	* Fixed: Issue 38, Allowing custom filters to be added to
	  TemporaryFileFilter.
	* Fixed: Issue 53, ETags in the If: header were always failing. This
	  behaviour is now corrected.
	* Added: Apache Authentication backend, in case authentication through
	  .htaccess is desired.
	* Updated: Small improvements to example files.

1.2.0 (2010-05-24)
	* Fixed: Browser plugin now displays international characters.
	* Changed: More properties in CalDAV classes are now protected instead of
	  private.

1.2.0beta3 (2010-05-14)
	* Fixed: Custom properties were not properly sent back for allprops
	  requests.
	* Fixed: Issue 49, incorrect parsing of PROPPATCH, affecting Office 2007.
	* Changed: Removed CalDAV items from includes.php, and added a few missing
	  ones.

1.2.0beta2 (2010-05-04)
	* Fixed: Issue 46: Fatal error for some non-existent nodes.
	* Updated: some example sql to include email address.
	* Added: 208 and 508 statuscodes from RFC5842.
	* Added: Apache2 configuration examples

1.2.0beta1 (2010-04-28)
	* Fixed: redundant namespace declaration in resourcetypes.
	* Fixed: 2 locking bugs triggered by litmus when no Sabre_DAV_ILockable
	  interface is used.
	* Changed: using http://sabredav.org/ns for all custom xml properties.
	* Added: email address property to principals.
	* Updated: CalendarObject validation.

1.2.0alpha4 (2010-04-24)
	* Added: Support for If-Range, If-Match, If-None-Match, If-Modified-Since,
	  If-Unmodified-Since.
	* Changed: Brand new build system. Functionality is split up between
	  Sabre, Sabre_HTTP, Sabre_DAV and Sabre_CalDAV packages. In addition to
	  that a new non-pear package will be created with all this functionality
	  combined.
	* Changed: Autoloader moved to Sabre/autoload.php.
	* Changed: The Allow: header is now more accurate, with appropriate HTTP
	  methods per uri.
	* Changed: Now throwing back Sabre_DAV_Exception_MethodNotAllowed on a few
	  places where Sabre_DAV_Exception_NotImplemented was used.

1.2.0alpha3 (2010-04-20)
	* Update: Complete rewrite of property updating. Now easier to use and
	  atomic.
	* Fixed: Issue 16, automatically adding trailing / to baseUri.
	* Added: text/plain is used for .txt files in GuessContentType plugin.
	* Added: support for principal-property-search and
	  principal-search-property-set reports.
	* Added: Issue 31: Hiding exception information by default. Can be turned
	  on with the Sabre_DAV_Server::$debugExceptions property.

1.2.0alpha2 (2010-04-08)
	* Added: Calendars are now private and can only be read by the owner.
	* Fixed: double namespace declaration in multistatus responses.
	* Added: MySQL database dumps. MySQL is now also supported next to SQLite.
	* Added: expand-properties REPORT from RFC 3253.
	* Added: Sabre_DAV_Property_IHref interface for properties exposing urls.
	* Added: Issue 25: Throwing error on broken Finder behaviour.
	* Changed: Authentication backend is now aware of current user.

1.2.0alpha1 (2010-03-31)
	* Fixed: Issue 26: Workaround for broken GVFS behaviour with encoded
	  special characters.
	* Fixed: Issue 34: Incorrect Lock-Token response header for LOCK. Fixes
	  Office 2010 compatibility.
	* Added: Issue 35: SabreDAV version to header to OPTIONS response to ease
	  debugging.
	* Fixed: Issue 36: Incorrect variable name, throwing error in some
	  requests.
	* Fixed: Issue 37: Incorrect smultron regex in temporary filefilter.
	* Fixed: Issue 33: Converting ISO-8859-1 characters to UTF-8.
	* Fixed: Issue 39 & Issue 40: Basename fails on non-utf-8 locales.
	* Added: More unittests.
	* Added: SabreDAV version to all error responses.
	* Added: URLUtil class for decoding urls.
	* Changed: Now using pear.sabredav.org pear channel.
	* Changed: Sabre_DAV_Server::getCopyAndMoveInfo is now a public method.

1.1.2-alpha (2010-03-18)
	* Added: RFC5397 - current-user-principal support.
	* Fixed: Issue 27: encoding entities in property responses.
	* Added: naturalselection script now allows the user to specify a 'minimum
	  number of bytes' for deletion. This should reduce load due to less
	  crawling
	* Added: Full support for the calendar-query report.
	* Added: More unittests.
	* Added: Support for complex property deserialization through the static
	  ::unserialize() method.
	* Added: Support for modifying calendar-component-set
	* Fixed: Issue 29: Added TIMEOUT_INFINITE constant

1.1.1-alpha (2010-03-11)
	* Added: RFC5689 - Extended MKCOL support.
	* Fixed: Evolution support for CalDAV.
	* Fixed: PDO-locks backend was pretty much completely broken. This is
	  100% unittested now.
	* Added: support for ctags.
	* Fixed: Comma's between HTTP methods in 'Allow' method.
	* Changed: default argument for Sabre_DAV_Locks_Backend_FS. This means a
	  datadirectory must always be specified from now on.
	* Changed: Moved Sabre_DAV_Server::parseProps to
	  Sabre_DAV_XMLUtil::parseProperties.
	* Changed: Sabre_DAV_IDirectory is now Sabre_DAV_ICollection.
	* Changed: Sabre_DAV_Exception_PermissionDenied is now
	  Sabre_DAV_Exception_Forbidden.
	* Changed: Sabre_CalDAV_ICalendarCollection is removed.
	* Added: Sabre_DAV_IExtendedCollection.
	* Added: Many more unittests.
	* Added: support for calendar-timezone property.

1.1.0-alpha (2010-03-01)
	* Note: This version is forked from version 1.0.5, so release dates may be
	  out of order.
	* Added: CalDAV - RFC 4791
	* Removed: Sabre_PHP_Exception. PHP has a built-in ErrorException for
	  this.
	* Added: PDO authentication backend.
	* Added: Example sql for auth, caldav, locks for sqlite.
	* Added: Sabre_DAV_Browser_GuessContentType plugin
	* Changed: Authentication plugin refactored, making it possible to
	  implement non-digest authentication.
	* Fixed: Better error display in browser plugin.
	* Added: Support for {DAV:}supported-report-set
	* Added: XML utility class with helper functions for the WebDAV protocol.
	* Added: Tons of unittests
	* Added: PrincipalCollection and Principal classes
	* Added: Sabre_DAV_Server::getProperties for easy property retrieval
	* Changed: {DAV:}resourceType defaults to 0
	* Changed: Any non-null resourceType now gets a / appended to the href
	  value. Before this was just for {DAV:}collection's, but this is now also
	  the case for for example {DAV:}principal.
	* Changed: The Href property class can now optionally create non-relative
	  uri's.
	* Changed: Sabre_HTTP_Response now returns false if headers are already
	  sent and header-methods are called.
	* Fixed: Issue 19: HEAD requests on Collections
	* Fixed: Issue 21: Typo in Sabre_DAV_Property_Response
	* Fixed: Issue 18: Doesn't work with Evolution Contacts

1.0.15-stable (2010-05-28)
	* Added: Issue 31: Hiding exception information by default. Can be turned
	  on with the Sabre_DAV_Server::$debugExceptions property.
	* Added: Moved autoload from lib/ to lib/Sabre/autoload.php. This is also
	  the case in the upcoming 1.2.0, so it will improve future compatibility.

1.0.14-stable (2010-04-15)
	* Fixed: double namespace declaration in multistatus responses.

1.0.13-stable (2010-03-30)
	* Fixed: Issue 40: Last references to basename/dirname

1.0.12-stable (2010-03-30)
	* Fixed: Issue 37: Incorrect smultron regex in temporary filefilter.
	* Fixed: Issue 26: Workaround for broken GVFS behaviour with encoded
	  special characters.
	* Fixed: Issue 33: Converting ISO-8859-1 characters to UTF-8.
	* Fixed: Issue 39: Basename fails on non-utf-8 locales.
	* Added: More unittests.
	* Added: SabreDAV version to all error responses.
	* Added: URLUtil class for decoding urls.
	* Updated: Now using pear.sabredav.org pear channel.

1.0.11-stable (2010-03-23)
	* Non-public release. This release is identical to 1.0.10, but it is used
	  to test releasing packages to pear.sabredav.org.

1.0.10-stable (2010-03-22)
	* Fixed: Issue 34: Invalid Lock-Token header response.
	* Added: Issue 35: Addign SabreDAV version to HTTP OPTIONS responses.

1.0.9-stable (2010-03-19)
	* Fixed: Issue 27: Entities not being encoded in PROPFIND responses.
	* Fixed: Issue 29: Added missing TIMEOUT_INFINITE constant.

1.0.8-stable (2010-03-03)
	* Fixed: Issue 21: typos causing errors
	* Fixed: Issue 23: Comma's between methods in Allow header.
	* Added: Sabre_DAV_ICollection interface, to aid in future compatibility.
	* Added: Sabre_DAV_Exception_Forbidden exception. This will replace
	  Sabre_DAV_Exception_PermissionDenied in the future, and can already be
	  used to ensure future compatibility.

1.0.7-stable (2010-02-24)
	* Fixed: Issue 19 regression for MS Office

1.0.6-stable (2010-02-23)
	* Fixed: Issue 19: HEAD requests on Collections

1.0.5-stable (2010-01-22)
	* Fixed: Fatal error when a malformed url was used for unlocking, in
	  conjuction with Sabre.autoload.php due to a incorrect filename.
	* Fixed: Improved unittests and build system

1.0.4-stable (2010-01-11)
	* Fixed: needed 2 different releases. One for googlecode and one for
	  pearfarm. This is to retain the old method to install SabreDAV until
	  pearfarm becomes the standard installation method.

1.0.3-stable (2010-01-11)
	* Added: RFC4709 support (davmount)
	* Added: 6 unittests
	* Added: naturalselection. A tool to keep cache directories below a
	  specified theshold.
	* Changed: Now using pearfarm.org channel server.

1.0.1-stable (2009-12-22)
	* Fixed: Issue 15: typos in examples
	* Fixed: Minor pear installation issues

1.0.0-stable (2009-11-02)
	* Added: SimpleDirectory class. This class allows creating static
	  directory structures with ease.
	* Changed: Custom complex properties and exceptions now get an instance of
	  Sabre_DAV_Server as their first argument in serialize()
	* Changed: Href complex property now prepends server's baseUri
	* Changed: delete before an overwriting copy/move is now handles by server
	  class instead of tree classes
	* Changed: events must now explicitly return false to stop execution.
	  Before, execution would be stopped by anything loosely evaluating to
	  false.
	* Changed: the getPropertiesForPath method now takes a different set of
	  arguments, and returns a different response. This allows plugin
	  developers to return statuses for properties other than 200 and 404. The
	  hrefs are now also always calculated relative to the baseUri, and not
	  the uri of the request.
	* Changed: generatePropFindResponse is renamed to generateMultiStatus, and
	  now takes a list of properties similar to the response of
	  getPropertiesForPath. This was also needed to improve flexibility for
	  plugin development.
	* Changed: Auth plugins are no longer included. They were not yet stable
	  quality, so they will probably be reintroduced in a later version.
	* Changed: PROPPATCH also used generateMultiStatus now.
	* Removed: unknownProperties event. This is replaced by the
	  afterGetProperties event, which should provide more flexibility.
	* Fixed: Only calling getSize() on IFile instances in httpHead()
	* Added: beforeBind event. This is invoked upon file or directory creation
	* Added: beforeWriteContent event, this is invoked by PUT and LOCK on an
	  existing resource.
	* Added: beforeUnbind event. This is invoked right before deletion of any
	  resource.
	* Added: afterGetProperties event. This event can be used to make
	  modifications to property responses.
	* Added: beforeLock and beforeUnlock events.
	* Added: afterBind event.
	* Fixed: Copy and Move could fail in the root directory. This is now
	  fixed.
	* Added: Plugins can now be retrieved by their classname. This is useful
	  for inter-plugin communication.
	* Added: The Auth backend can now return usernames and user-id's.
	* Added: The Auth backend got a getUsers method
	* Added: Sabre_DAV_FSExt_Directory now returns quota info

0.12.1-beta (2009-09-11)
	* Fixed: UNLOCK bug. Unlock didn't work at all

0.12-beta (2009-09-10)
	* Updated: Browser plugin now shows multiple {DAV:}resourcetype values
	  if available.
	* Added: Experimental PDO backend for Locks Manager
	* Fixed: Sending Content-Length: 0 for every empty response. This
	  improves NGinx compatibility.
	* Fixed: Last modification time is reported in UTC timezone. This improves
	  Finder compatibility.

0.11-beta (2009-08-11)
	* Updated: Now in Beta
	* Updated: Pear package no longer includes docs/ directory. These just
	  contained rfc's, which are publically available. This reduces the
	  package from ~800k to ~60k
	* Added: generatePropfindResponse now takes a baseUri argument
	* Added: ResourceType property can now contain multiple resourcetypes.
	* Fixed: Issue 13.

0.10-alpha (2009-08-03)
	* Added: Plugin to automatically map GET requests to non-files to
	  PROPFIND (Sabre_DAV_Browser_MapGetToPropFind). This should allow
	  easier debugging of complicated WebDAV setups.
	* Added: Sabre_DAV_Property_Href class. For future use.
	* Added: Ability to choose to use auth-int, auth or both for HTTP Digest
	  authentication. (Issue 11)
	* Changed: Made more methods in Sabre_DAV_Server public.
	* Fixed: TemporaryFileFilter plugin now intercepts HTTP LOCK requests
	  to non-existent files. (Issue 12)
	* Added: Central list of defined xml namespace prefixes. This can reduce
	  Bandwidth and legibility for xml bodies with user-defined namespaces.
	* Added: now a PEAR-compatible package again, thanks to Michael Gauthier
	* Changed: moved default copy and move logic from ObjectTree to Tree class

0.9-alpha (2009-07-21)
	* Changed: Major refactoring, removed most of the logic from the Tree
	  objects. The Server class now directly works with the INode, IFile
	  and IDirectory objects. If you created your own Tree objects,
	  this will most likely break in this release.
	* Changed: Moved all the Locking logic from the Tree and Server classes
	  into a separate plugin.
	* Changed: TemporaryFileFilter is now a plugin.
	* Added: Comes with an autoloader script. This can be used instead of
	  the includer script, and is preferred by some people.
	* Added: AWS Authentication class.
	* Added: simpleserversetup.py script. This will quickly get a fileserver
	  up and running.
	* Added: When subscribing to events, it is now possible to supply a
	  priority. This is for example needed to ensure that the Authentication
	  Plugin is used before any other Plugin.
	* Added: 22 new tests.
	* Added: Users-manager plugin for .htdigest files. Experimental and
	  subject to change.
	* Added: RFC 2324 HTTP 418 status code
	* Fixed: Exclusive locks could in some cases be picked up as shared locks
	* Fixed: Digest auth for non-apache servers had a bug (still not actually
	  tested this well).

0.8-alpha (2009-05-30)
	* Changed: Renamed all exceptions! This is a compatibility break. Every
	  Exception now follows Sabre_DAV_Exception_FileNotFound convention
	  instead of Sabre_DAV_FileNotFoundException.
	* Added: Browser plugin now allows uploading and creating directories
	  straight from the browser.
	* Added: 12 more unittests
	* Fixed: Locking bug, which became prevalent on Windows Vista.
	* Fixed: Netdrive support
	* Fixed: TemporaryFileFilter filtered out too many files. Fixed some
	  of the regexes.
	* Fixed: Added README and ChangeLog to package

0.7-alpha (2009-03-29)
	* Added: System to return complex properties from PROPFIND.
	* Added: support for {DAV:}supportedlock.
	* Added: support for {DAV:}lockdiscovery.
	* Added: 6 new tests.
	* Added: New plugin system.
	* Added: Simple HTML directory plugin, for browser access.
	* Added: Server class now sends back standard pre-condition error xml
	bodies. This was new since RFC4918.
	* Added: Sabre_DAV_Tree_Aggregrate, which can 'host' multiple Tree objects
	into one.
	* Added: simple basis for HTTP REPORT method. This method is not used yet,
	but can be used by plugins to add reports.
	* Changed: ->getSize is only called for files, no longer for collections.
	r303
	* Changed: Sabre_DAV_FilterTree is now Sabre_DAV_Tree_Filter
	* Changed: Sabre_DAV_TemporaryFileFilter is now called
	Sabre_DAV_Tree_TemporaryFileFilter.
	* Changed: removed functions (get(/set)HTTPRequest(/Response)) from Server
	class, and using a public property instead.
	* Fixed: bug related to parsing proppatch and propfind requests. Didn't
	show up in most clients, but it needed fixing regardless. (r255)
	* Fixed: auth-int is now properly supported within HTTP Digest.
	* Fixed: Using application/xml for a mimetype vs. text/xml as per RFC4918
	sec 8.2.
	* Fixed: TemporaryFileFilter now lets through GET's if they actually
	exist on the backend. (r274)
	* FIxed: Some methods didn't get passed through in the FilterTree (r283).
	* Fixed: LockManager is now slightly more complex, Tree classes slightly
	less. (r287)

0.6-alpha (2009-02-16)
	* Added: Now uses streams for files, instead of strings.
	  This means it won't require to hold entire files in memory, which can be
	  an issue if you're dealing with big files. Note that this breaks
	  compatibility for put() and createFile methods.
	* Added: HTTP Digest Authentication helper class.
	* Added: Support for HTTP Range header
	* Added: Support for ETags within If: headers
	* Added: The API can now return ETags and override the default Content-Type
	* Added: starting with basic framework for unittesting, using PHPUnit.
	* Added: 49 unittests.
	* Added: Abstraction for the HTTP request.
	* Updated: Using Clark Notation for tags in properties. This means tags
	are serialized as {namespace}tagName instead of namespace#tagName
	* Fixed: HTTP_BasicAuth class now works as expected.
	* Fixed: DAV_Server uses / for a default baseUrl.
	* Fixed: Last modification date is no longer ignored in PROPFIND.
	* Fixed: PROPFIND now sends back information about the requestUri even
	  when "Depth: 1" is specified.

0.5-alpha (2009-01-14)
	* Added: Added a very simple example for implementing a mapping to PHP
	  file streams. This should allow easy implementation of for example a
	  WebDAV to FTP proxy.
	* Added: HTTP Basic Authentication helper class.
	* Added: Sabre_HTTP_Response class. This centralizes HTTP operations and
	  will be a start towards the creating of a testing framework.
	* Updated: Backwards compatibility break: all require_once() statements
	  are removed
	  from all the files. It is now recommended to use autoloading of
	  classes, or just including lib/Sabre.includes.php. This fix was made
	  to allow easier integration into applications not using this standard
	  inclusion model.
	* Updated: Better in-file documentation.
	* Updated: Sabre_DAV_Tree can now work with Sabre_DAV_LockManager.
	* Updated: Fixes a shared-lock bug.
	* Updated: Removed ?> from the bottom of each php file.
	* Updated: Split up some operations from Sabre_DAV_Server to
	  Sabre_HTTP_Response.
	* Fixed: examples are now actually included in the pear package.

0.4-alpha (2008-11-05)
	* Passes all litmus tests!
	* Added: more examples
	* Added: Custom property support
	* Added: Shared lock support
	* Added: Depth support to locks
	* Added: Locking on unmapped urls (non-existent nodes)
	* Fixed: Advertising as WebDAV class 3 support

0.3-alpha (2008-06-29)
	* Fully working in MS Windows clients.
	* Added: temporary file filter: support for smultron files.
	* Added: Phing build scripts
	* Added: PEAR package
	* Fixed: MOVE bug identified using finder.
	* Fixed: Using gzuncompress instead of gzdecode in the temporary file
	  filter. This seems more common.

0.2-alpha (2008-05-27)
	* Somewhat working in Windows clients
	* Added: Working PROPPATCH method (doesn't support custom properties yet)
	* Added: Temporary filename handling system
	* Added: Sabre_DAV_IQuota to return quota information
	* Added: PROPFIND now reads the request body and only supplies the
	  requested properties

0.1-alpha (2008-04-04)
	* First release!
	* Passes litmus: basic, http and copymove test.
	* Fully working in Finder and DavFSv2

Project started: 2007-12-13<|MERGE_RESOLUTION|>--- conflicted
+++ resolved
@@ -1,4 +1,3 @@
-<<<<<<< HEAD
 1.8.9-stable (2014-02-26)
 	* The zip release ships with sabre/vobject 2.1.3.
 	* includes changes from version 1.7.11.
@@ -57,11 +56,10 @@
 	  calendar.
 	* Added: The Proxy principal classes now both implement an interface, for
 	  greater flexiblity.
-=======
+
 1.7.12-stable (????-??-??)
 	* Fixed: Restoring old setting after changing
 	  libxml_disable_entity_loader.
->>>>>>> cf6c929b
 
 1.7.11-stable (2014-02-26)
 	* The zip release ships with sabre/vobject 2.1.3.
