--- conflicted
+++ resolved
@@ -1,4 +1,3 @@
-<<<<<<< HEAD
 1.7.0-alpha (2012-??-??)
     * BC Break: The calendarobjects database table has a bunch of new fields,
 	  and a migration script is required to ensure everything will keep
@@ -19,10 +18,7 @@
 	* Fixed: Workaround for the SOGO connector, as it doesn't understand
 	  receiving "text/x-vcard; charset=utf-8" for a contenttype.
 
-1.6.2-stable (2012-04-16)
-=======
 1.6.3-stable (2012-??-??)
->>>>>>> b020fa19
 	* Added: It's now possible to specify in Sabre_DAV_Client which type of
 	  authentication is to be used.
 	* Fixed: Issue 206: Sabre_DAV_Client PUT requests are fixed.
