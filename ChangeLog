<<<<<<< HEAD
1.6.0-stable (????-??-??)
	* Added: Ability to create new calendars and addressbooks from within the
	  browser plugin.
=======
1.5.4-stable (2011-??-??)
	* Fixed: GuessContentType plugin now supports mixed case file extensions.
>>>>>>> a53c9f10

1.5.3-stable (2011-09-28)
	* Fixed: Sabre_DAV_Collection was missing from the includes file.
	* Fixed: Issue 152. iOS 1.4.2 apparantly requires HTTP/1.1 200 OK to be in
	  uppercase.
	* Fixed: Issue 153: Support for files with mixed newline styles in
	  Sabre_VObject.
	* Fixed: Issue 159: Automatically converting any vcard and icalendardata
	  to UTF-8.
	* Added: Sabre_DAV_SimpleFile class for easy static file creation.
	* Added: Issue 158: Support for the CARDDAV:supported-address-data
	  property.

1.5.2-stable (2011-09-21)
	* Fixed: carddata and calendardata MySQL fields are now of type
	  'mediumblob'. 'TEXT' was too small sometimes to hold all the data.
	* Fixed: {DAV:}supported-report-set is now correctly reporting the reports
	  for IAddressBook.
	* Added: Sabre_VObject_Property::add() to add duplicate parameters to
	  properties.
	* Added: Issue 151: Sabre_CalDAV_ICalendar and Sabre_CalDAV_ICalendarObject
	  interfaces.
	* Fixed: Issue 140: Not returning 201 Created if an event cancelled the
	  creation of a file.
	* Fixed: Issue 150: Faster URLUtil::encodePath() implementation.
	* Fixed: Issue 144: Browser plugin could interfere with
	  TemporaryFileFilterPlugin if it was loaded first.
	* Added: It's not possible to specify more 'alternate uris' in principal
	  backends.

1.5.1-stable (2011-08-24)
	* Fixed: Issue 137. Hiding action interface in HTML browser for
	  non-collections.
	* Fixed: addressbook-query is now correctly returned from the
	  {DAV:}supported-report-set property.
	* Fixed: Issue 142: Bugs in groupwareserver.php example.
	* Fixed: Issue 139: Rejecting PUT requests with Content-Range.

1.5.0-stable (2011-08-12)
	* Added: CardDAV support.
	* Added: An experimental WebDAV client.
	* Added: MIME-Directory grouping support in the VObject library. This is
	  very useful for people attempting to parse vcards.
	* BC Break: Adding parameters with the VObject libraries now overwrites
	  the previous parameter, rather than just add it. This makes more sense
	  for 99% of the cases.
	* BC Break: lib/Sabre.autoload.php is now removed in favor of
	  lib/Sabre/autoload.php.
	* Deprecated: Sabre_DAV_Directory is now deprecated and will be removed in
	  a future version. Use Sabre_DAV_Collection instead.
	* Deprecated: Sabre_DAV_SimpleDirectory is now deprecated and will be
	  removed in a future version. Use Sabre_DAV_SimpleCollection instead.
	* Fixed: Problem with overriding tablenames for the CalDAV backend.
	* Added: Clark-notation parser to XML utility.
	* Added: unset() support to VObject components.
	* Fixed: Refactored CalDAV property fetching to be faster and simpler.
	* Added: Central string-matcher for CalDAV and CardDAV plugins.
	* Added: i;unicode-casemap support
	* Fixed: VObject bug: wouldn't parse parameters if they weren't specified
	  in uppercase.
	* Fixed: VObject bug: Parameters now behave more like Properties.
	* Fixed: VObject bug: Parameters with no value are now correctly parsed.
	* Changed: If calendars don't specify which components they allow, 'all'
	  components are assumed (e.g.: VEVENT, VTODO, VJOURNAL).
	* Changed: Browser plugin now uses POST variable 'sabreAction' instead of
	  'action' to reduce the chance of collisions.  

1.4.4-stable (2011-07-07)
	* Fixed: Issue 131: Custom CalDAV backends could break in certain cases.
	* Added: The option to override the default tablename all PDO backends
	  use. (Issue 60).
	* Fixed: Issue 124: 'File' authentication backend now takes realm into
	  consideration.
	* Fixed: Sabre_DAV_Property_HrefList now properly deserializes. This
	  allows users to update the {DAV:}group-member-set property.
	* Added: Helper functions for DateTime-values in Sabre_VObject package.
	* Added: VObject library can now automatically map iCalendar properties to
	  custom classes.

1.4.3-stable (2011-04-25)
	* Fixed: Issue 123: Added workaround for Windows 7 UNLOCK bug.
	* Fixed: datatype of lastmodified field in mysql.calendars.sql. Please
	  change the DATETIME field to an INT to ensure this field will work
	  correctly.
	* Change: Sabre_DAV_Property_Principal is now renamed to
	  Sabre_DAVACL_Property_Principal.
	* Added: API level support for ACL HTTP method.
	* Fixed: Bug in serializing {DAV:}acl property.
	* Added: deserializer for {DAV:}resourcetype property.
	* Added: deserializer for {DAV:}acl property.
	* Added: deserializer for {DAV:}principal property.

1.4.2-beta (2011-04-01)
	* Added: It's not possible to disable listing of nodes that are denied
	  read access by ACL.
	* Fixed: Changed a few properties in CalDAV classes from private to
	  protected.
	* Fixed: Issue 119: Terrible things could happen when relying on
	  guessBaseUri, the server was running on the root of the domain and a user
	  tried to access a file ending in .php. This is a slight BC break.
	* Fixed: Issue 118: Lock tokens in If headers without a uri should be
	  treated as the request uri, not 'all relevant uri's.
	* Fixed: Issue 120: PDO backend was incorrectly fetching too much locks in
	  cases where there were similar named locked files in a directory.

1.4.1-beta (2011-02-26)
	* Fixed: Sabre_DAV_Locks_Backend_PDO returned too many locks.
	* Fixed: Sabre_HTTP_Request::getHeader didn't return Content-Type when
	  running on apache, so a few workarounds were added.
	* Change: Slightly changed CalDAV Backend API's, to allow for heavy
	  optimizations. This is non-bc breaking.

1.4.0-beta (2011-02-12)
	* Added: Partly RFC3744 ACL support.
	* Added: Calendar-delegation (caldav-proxy) support. 
	* BC break: In order to fix Issue 99, a new argument had to be added to
	  Sabre_DAV_Locks_Backend_*::getLocks classes. Consult the classes for
	  details.
	* Deprecated: Sabre_DAV_Locks_Backend_FS is now deprecated and will be
	  removed in a later version. Use PDO or the new File class instead. 
	* Deprecated: The Sabre_CalDAV_ICalendarUtil class is now marked
	  deprecated, and will be removed in a future version. Please use
	  Sabre_VObject instead.
	* Removed: All principal-related functionality has been removed from the
	  Sabre_DAV_Auth_Plugin, and moved to the Sabre_DAVACL_Plugin.
	* Added: VObject library, for easy vcard/icalendar parsing using a natural
	  interface.
	* Added: Ability to automatically generate full .ics feeds off calendars.
	  To use: Add the Sabre_CalDAV_ICSExportPlugin, and add ?export to your
	  calendar url.
	* Added: Plugins can now specify a pluginname, for easy access using
	  Sabre_DAV_Server::getPlugin().
	* Added: beforeGetProperties event.
	* Added: updateProperties event.
	* Added: Principal listings and calendar-access can now be done privately,
	  disallowing users from accessing or modifying other users' data. 
	* Added: You can now pass arrays to the Sabre_DAV_Server constructor. If
	  it's an array with node-objects, a Root collection will automatically be
	  created, and the nodes are used as top-level children.
	* Added: The principal base uri is now customizable. It used to be
	  hardcoded to 'principals/[user]'. 
	* Added: getSupportedReportSet method in ServerPlugin class. This allows
	  you to easily specify which reports you're implementing.
	* Added: A '..' link to the HTML browser.
	* Fixed: Issue 99: Locks on child elements were ignored when their parent
	  nodes were deleted. 
	* Fixed: Issue 90: lockdiscovery property and LOCK response now include a
	  {DAV}lockroot element.
	* Fixed: Issue 96: support for 'default' collation in CalDAV text-match
	  filters.
	* Fixed: Issue 102: Ensuring that copy and move with identical source and
	  destination uri's fails.
	* Fixed: Issue 105: Supporting MKCALENDAR with no body.
	* Fixed: Issue 109: Small fixes in Sabre_HTTP_Util.
	* Fixed: Issue 111: Properly catching the ownername in a lock (if it's a
	  string)
	* Fixed: Sabre_DAV_ObjectTree::nodeExist always returned false for the
	  root node.
	* Added: Global way to easily supply new resourcetypes for cetain node
	  classes.
	* Fixed: Issue 59: Allowing the user to override the authentication realm
	  in Sabre_CalDAV_Server.
	* Update: Issue 97: Looser time-range checking if there's a reccurrence
	  rule in an event. This fixes 'missing recurring events'.

1.3.0 (2010-10-14)
	* Added: childExists method to Sabre_DAV_ICollection. This is an api
	  break, so if you implement Sabre_DAV_ICollection directly, add the method.
	* Changed: Almost all HTTP method implementations now take a uri argument,
	  including events. This allows for internal rerouting of certain calls.
	  If you have custom plugins, make sure they use this argument. If they
	  don't, they will likely still work, but it might get in the way of
	  future changes.
	* Changed: All getETag methods MUST now surround the etag with
	  double-quotes. This was a mistake made in all previous SabreDAV
	  versions. If you don't do this, any If-Match, If-None-Match and If:
	  headers using Etags will work incorrectly. (Issue 85). 
	* Added: Sabre_DAV_Auth_Backend_AbstractBasic class, which can be used to
	  easily implement basic authentication.
	* Removed: Sabre_DAV_PermissionDenied class. Use Sabre_DAV_Forbidden
	  instead.
	* Removed: Sabre_DAV_IDirectory interface, use Sabre_DAV_ICollection
	  instead. 
	* Added: Browser plugin now uses {DAV:}displayname if this property is
	  available.
	* Added: Cache layer in the ObjectTree.
	* Added: Tree classes now have a delete and getChildren method.
	* Fixed: If-Modified-Since and If-Unmodified-Since would be incorrect if
	  the date is an exact match.
	* Fixed: Support for multiple ETags in If-Match and If-None-Match headers.
	* Fixed: Improved baseUrl handling.
	* Fixed: Issue 67: Non-seekable stream support in ::put()/::get().
	* Fixed: Issue 65: Invalid dates are now ignored.
	* Updated: Refactoring in Sabre_CalDAV to make everything a bit more
	  ledgable.
	* Fixed: Issue 88, Issue 89: Fixed compatibility for running SabreDAV on 
	   Windows.
	* Fixed: Issue 86: Fixed Content-Range top-boundary from 'file size' to
	  'file size'-1. 

1.2.4 (2010-07-13)
	* Fixed: Issue 62: Guessing baseUrl fails when url contains a
	  query-string.
	* Added: Apache configuration sample for CGI/FastCGI setups.
	* Fixed: Issue 64: Only returning calendar-data when it was actually
	  requested.

1.2.3 (2010-06-26)
	* Fixed: Issue 57: Supporting quotes around etags in If-Match and
	  If-None-Match

1.2.2 (2010-06-21)
	* Updated: SabreDAV now attempts to guess the BaseURI if it's not set.
	* Updated: Better compatibility with BitKinex
	* Fixed: Issue 56: Incorrect behaviour for If-None-Match headers and GET
	  requests.
	* Fixed: Issue with certain encoded paths in Browser Plugin.

1.2.1 (2010-06-07)
	* Fixed: Issue 50, patch by Mattijs Hoitink.
	* Fixed: Issue 51, Adding windows 7 lockfiles to TemporaryFileFilter.
	* Fixed: Issue 38, Allowing custom filters to be added to
	  TemporaryFileFilter.
	* Fixed: Issue 53, ETags in the If: header were always failing. This
	  behaviour is now corrected.
	* Added: Apache Authentication backend, in case authentication through
	  .htaccess is desired.
	* Updated: Small improvements to example files.

1.2.0 (2010-05-24)
	* Fixed: Browser plugin now displays international characters.
	* Changed: More properties in CalDAV classes are now protected instead of
	  private.

1.2.0beta3 (2010-05-14)
	* Fixed: Custom properties were not propertly sent back for allprops
	  requests.
	* Fixed: Issue 49, incorrect parsing of PROPPATCH, affecting Office 2007.
	* Changed: Removed CalDAV items from includes.php, and added a few missing
	  ones.

1.2.0beta2 (2010-05-04)
	* Fixed: Issue 46: Fatal error for some non-existant nodes.
	* Updated: some example sql to include email address.
	* Added: 208 and 508 statuscodes from RFC5842.
	* Added: Apache2 configuration examples

1.2.0beta1 (2010-04-28)
	* Fixed: redundant namespace declaration in resourcetypes.
	* Fixed: 2 locking bugs triggered by litmus when no Sabre_DAV_ILockable
	  interface is used.
	* Changed: using http://sabredav.org/ns for all custom xml properties.
	* Added: email address property to principals.
	* Updated: CalendarObject validation.

1.2.0alpha4 (2010-04-24)
	* Added: Support for If-Range, If-Match, If-None-Match, If-Modified-Since,
	  If-Unmodified-Since.
	* Changed: Brand new build system. Functionality is split up between
	  Sabre, Sabre_HTTP, Sabre_DAV and Sabre_CalDAV packages. In addition to
	  that a new non-pear package will be created with all this functionality
	  combined.
	* Changed: Autoloader moved to Sabre/autoload.php.
	* Changed: The Allow: header is now more accurate, with appropriate HTTP
	  methods per uri. 
	* Changed: Now throwing back Sabre_DAV_Exception_MethodNotAllowed on a few
	  places where Sabre_DAV_Exception_NotImplemented was used.

1.2.0alpha3 (2010-04-20)
	* Update: Complete rewrite of property updating. Now easier to use and 
	  atomic.
	* Fixed: Issue 16, automatically adding trailing / to baseUri.
	* Added: text/plain is used for .txt files in GuessContentType plugin.
	* Added: support for principal-property-search and
	  principal-search-property-set reports.
	* Added: Issue 31: Hiding exception information by default. Can be turned
	  on with the Sabre_DAV_Server::$debugExceptions property.

1.2.0alpha2 (2010-04-08)
	* Added: Calendars are now private and can only be read by the owner.
	* Fixed: double namespace declaration in multistatus responses.
	* Added: MySQL database dumps. MySQL is now also supported next to SQLite. 
	* Added: expand-properties REPORT from RFC 3253.
	* Added: Sabre_DAV_Property_IHref interface for properties exposing urls.
	* Added: Issue 25: Throwing error on broken Finder behaviour.
	* Changed: Authentication backend is now aware of current user.

1.2.0alpha1 (2010-03-31)
	* Fixed: Issue 26: Workaround for broken GVFS behaviour with encoded
	  special characters.
	* Fixed: Issue 34: Incorrect Lock-Token response header for LOCK. Fixes
	  Office 2010 compatibility.
	* Added: Issue 35: SabreDAV version to header to OPTIONS response to ease
	  debugging.
	* Fixed: Issue 36: Incorrect variable name, throwing error in some
	  requests.
	* Fixed: Issue 37: Incorrect smultron regex in temporary filefilter.
	* Fixed: Issue 33: Converting ISO-8859-1 characters to UTF-8.
	* Fixed: Issue 39 & Issue 40: Basename fails on non-utf-8 locales. 
	* Added: More unittests.
	* Added: SabreDAV version to all error responses.
	* Added: URLUtil class for decoding urls.
	* Changed: Now using pear.sabredav.org pear channel.
	* Changed: Sabre_DAV_Server::getCopyAndMoveInfo is now a public method.

1.1.2-alpha (2010-03-18)
	* Added: RFC5397 - current-user-principal support.
	* Fixed: Issue 27: encoding entities in property responses.
	* Added: naturalselection script now allows the user to specify a 'minimum
	  number of bytes' for deletion. This should reduce load due to less
	  crawling
	* Added: Full support for the calendar-query report.
	* Added: More unittests.
	* Added: Support for complex property deserialization through the static 
	  ::unserialize() method.
	* Added: Support for modifying calendar-component-set
	* Fixed: Issue 29: Added TIMEOUT_INFINITE constant

1.1.1-alpha (2010-03-11)
	* Added: RFC5689 - Extended MKCOL support.
	* Fixed: Evolution support for CalDAV.
	* Fixed: PDO-locks backend was pretty much completely broken. This is 
	  100% unittested now.
	* Added: support for ctags.
	* Fixed: Comma's between HTTP methods in 'Allow' method.
	* Changed: default argument for Sabre_DAV_Locks_Backend_FS. This means a
	  datadirectory must always be specified from now on.
	* Changed: Moved Sabre_DAV_Server::parseProps to
	  Sabre_DAV_XMLUtil::parseProperties.
	* Changed: Sabre_DAV_IDirectory is now Sabre_DAV_ICollection.
	* Changed: Sabre_DAV_Exception_PermissionDenied is now
	  Sabre_DAV_Exception_Forbidden.
	* Changed: Sabre_CalDAV_ICalendarCollection is removed.
	* Added: Sabre_DAV_IExtendedCollection.
	* Added: Many more unittests.
	* Added: support for calendar-timezone property.

1.1.0-alpha (2010-03-01)
	* Added: CalDAV - RFC 4791
	* Removed: Sabre_PHP_Exception. PHP has a built-in ErrorException for
	  this.
	* Added: PDO authentication backend.
	* Added: Example sql for auth, caldav, locks for sqlite.
	* Added: Sabre_DAV_Browser_GuessContentType plugin
	* Changed: Authentication plugin refactored, making it possible to
	  implement non-digest authentication.
	* Fixed: Better error display in browser plugin.
	* Added: Support for {DAV:}supported-report-set 
	* Added: XML utility class with helper functions for the WebDAV protocol.
	* Added: Tons of unittests
	* Added: PrincipalCollection and Principal classes
	* Added: Sabre_DAV_Server::getProperties for easy property retrieval
	* Changed: {DAV:}resourceType defaults to 0
	* Changed: Any non-null resourceType now gets a / appended to the href
	  value. Before this was just for {DAV:}collection's, but this is now also
	  the case for for example {DAV:}principal.
	* Changed: The Href property class can now optionally create non-relative
	  uri's.
	* Changed: Sabre_HTTP_Response now returns false if headers are already
	  sent and header-methods are called.
	* Fixed: Issue 19: HEAD requests on Collections
	* Fixed: Issue 21: Typo in Sabre_DAV_Property_Response
	* Fixed: Issue 18: Doesn't work with Evolution Contacts

1.0.5-stable (2010-01-22)
	* Fixed: Fatal error when a malformed url was used for unlocking, in
	  conjuction with Sabre.autoload.php due to a incorrect filename.
	* Fixed: Improved unittests and build system 

1.0.4-stable (2010-01-11)
	* Fixed: needed 2 different releases. One for googlecode and one for
	  pearfarm. This is to retain the old method to install SabreDAV until
	  pearfarm becomes the standard installation method.

1.0.3-stable (2010-01-11)
	* Added: RFC4709 support (davmount)
	* Added: 6 unittests
	* Added: naturalselection. A tool to keep cache directories below a
	  specified theshold.
	* Changed: Now using pearfarm.org channel server.

1.0.1-stable (2009-12-22)
	* Fixed: Issue 15: typos in examples
	* Fixed: Minor pear installation issues

1.0.0-stable (2009-11-02)
	* Added: SimpleDirectory class. This class allows creating static
	  directory structures with ease.
	* Changed: Custom complex properties and exceptions now get an instance of
	  Sabre_DAV_Server as their first argument in serialize()
	* Changed: Href complex property now prepends server's baseUri
	* Changed: delete before an overwriting copy/move is now handles by server
	  class instead of tree classes
	* Changed: events must now explicitly return false to stop execution.
	  Before, execution would be stopped by anything loosely evaluating to
	  false.
	* Changed: the getPropertiesForPath method now takes a different set of
	  arguments, and returns a different response. This allows plugin
	  developers to return statuses for properties other than 200 and 404. The
	  hrefs are now also always calculated relative to the baseUri, and not
	  the uri of the request.
	* Changed: generatePropFindResponse is renamed to generateMultiStatus, and
	  now takes a list of properties similar to the response of
	  getPropertiesForPath. This was also needed to improve flexibility for
	  plugin development.
	* Changed: Auth plugins are no longer included. They were not yet stable
	  quality, so they will probably be reintroduced in a later version.
	* Changed: PROPPATCH also used generateMultiStatus now.
	* Removed: unknownProperties event. This is replaced by the
	  afterGetProperties event, which should provide more flexibility. 
	* Fixed: Only calling getSize() on IFile instances in httpHead()
	* Added: beforeBind event. This is invoked upon file or directory creation
	* Added: beforeWriteContent event, this is invoked by PUT and LOCK on an
	  existing resource.
	* Added: beforeUnbind event. This is invoked right before deletion of any
	  resource.
	* Added: afterGetProperties event. This event can be used to make
	  modifications to property responses.
	* Added: beforeLock and beforeUnlock events.
	* Added: afterBind event.
	* Fixed: Copy and Move could fail in the root directory. This is now
	  fixed.
	* Added: Plugins can now be retrieved by their classname. This is useful
	  for inter-plugin communication.
	* Added: The Auth backend can now return usernames and user-id's.
	* Added: The Auth backend got a getUsers method
	* Added: Sabre_DAV_FSExt_Directory now returns quota info

0.12.1-beta (2009-09-11)
	* Fixed: UNLOCK bug. Unlock didn't work at all

0.12-beta (2009-09-10)
	* Updated: Browser plugin now shows multiple {DAV:}resourcetype values
	  if available.
	* Added: Experimental PDO backend for Locks Manager
	* Fixed: Sending Content-Length: 0 for every empty response. This
	  improves NGinx compatibility.
	* Fixed: Last modification time is reported in UTC timezone. This improves
	  Finder compatibility.

0.11-beta (2009-08-11)
	* Updated: Now in Beta
	* Updated: Pear package no longer includes docs/ directory. These just
	  contained rfc's, which are publically available. This reduces the
	  package from ~800k to ~60k
	* Added: generatePropfindResponse now takes a baseUri argument
	* Added: ResourceType property can now contain multiple resourcetypes.
	* Fixed: Issue 13. 

0.10-alpha (2009-08-03)
	* Added: Plugin to automatically map GET requests to non-files to
	  PROPFIND (Sabre_DAV_Browser_MapGetToPropFind). This should allow 
	  easier debugging of complicated WebDAV setups.
	* Added: Sabre_DAV_Property_Href class. For future use.
	* Added: Ability to choose to use auth-int, auth or both for HTTP Digest
	  authentication. (Issue 11)
	* Changed: Made more methods in Sabre_DAV_Server public.
	* Fixed: TemporaryFileFilter plugin now intercepts HTTP LOCK requests
	  to non-existant files. (Issue 12)
	* Added: Central list of defined xml namespace prefixes. This can reduce
	  Bandwidth and legibility for xml bodies with user-defined namespaces.
	* Added: now a PEAR-compatible package again, thanks to Michael Gauthier
	* Changed: moved default copy and move logic from ObjectTree to Tree class

0.9-alpha (2009-07-21)
	* Changed: Major refactoring, removed most of the logic from the Tree
	  objects. The Server class now directly works with the INode, IFile
	  and IDirectory objects. If you created your own Tree objects,
	  this will most likely break in this release.
	* Changed: Moved all the Locking logic from the Tree and Server classes
	  into a separate plugin.
	* Changed: TemporaryFileFilter is now a plugin.
	* Added: Comes with an autoloader script. This can be used instead of
	  the includer script, and is preferered by some people.
	* Added: AWS Authentication class.
	* Added: simpleserversetup.py script. This will quickly get a fileserver
	  up and running.
	* Added: When subscribing to events, it is now possible to supply a
	  priority. This is for example needed to ensure that the Authentication
	  Plugin is used before any other Plugin.
	* Added: 22 new tests.
	* Added: Users-manager plugin for .htdigest files. Experimental and
	  subject to change.
	* Added: RFC 2324 HTTP 418 status code
	* Fixed: Exclusive locks could in some cases be picked up as shared locks
	* Fixed: Digest auth for non-apache servers had a bug (still not actually
	  tested this well).

0.8-alpha (2009-05-30)
	* Changed: Renamed all exceptions! This is a compatibility break. Every
	  Exception now follows Sabre_DAV_Exception_FileNotFound convention
	  instead of Sabre_DAV_FileNotFoundException.
	* Added: Browser plugin now allows uploading and creating directories
	  straight from the browser.
	* Added: 12 more unittests
	* Fixed: Locking bug, which became prevalent on Windows Vista.
	* Fixed: Netdrive support
	* Fixed: TemporaryFileFilter filtered out too many files. Fixed some
	  of the regexes.
	* Fixed: Added README and ChangeLog to package

0.7-alpha (2009-03-29)
	* Added: System to return complex properties from PROPFIND.
	* Added: support for {DAV:}supportedlock.
	* Added: support for {DAV:}lockdiscovery.
	* Added: 6 new tests.
	* Added: New plugin system.
	* Added: Simple HTML directory plugin, for browser access.
	* Added: Server class now sends back standard pre-condition error xml
	bodies. This was new since RFC4918.
	* Added: Sabre_DAV_Tree_Aggregrate, which can 'host' multiple Tree objects
	into one.
	* Added: simple basis for HTTP REPORT method. This method is not used yet,
	but can be used by plugins to add reports.
	* Changed: ->getSize is only called for files, no longer for collections.
	r303
	* Changed: Sabre_DAV_FilterTree is now Sabre_DAV_Tree_Filter
	* Changed: Sabre_DAV_TemporaryFileFilter is now called
	Sabre_DAV_Tree_TemporaryFileFilter.
	* Changed: removed functions (get(/set)HTTPRequest(/Response)) from Server
	class, and using a public property instead.
	* Fixed: bug related to parsing proppatch and propfind requests. Didn't
	show up in most clients, but it needed fixing regardless. (r255)
	* Fixed: auth-int is now properly supported within HTTP Digest.
	* Fixed: Using application/xml for a mimetype vs. text/xml as per RFC4918
	sec 8.2.
	* Fixed: TemporaryFileFilter now lets through GET's if they actually
	exist on the backend. (r274)
	* FIxed: Some methods didn't get passed through in the FilterTree (r283).
	* Fixed: LockManager is now slightly more complex, Tree classes slightly
	less. (r287)

0.6-alpha (2009-02-16)
	* Added: Now uses streams for files, instead of strings.
	  This means it won't require to hold entire files in memory, which can be
	  an issue if you're dealing with big files. Note that this breaks 
	  compatibility for put() and createFile methods.
	* Added: HTTP Digest Authentication helper class.
	* Added: Support for HTTP Range header
	* Added: Support for ETags within If: headers
	* Added: The API can now return ETags and override the default Content-Type
	* Added: starting with basic framework for unittesting, using PHPUnit.
	* Added: 49 unittests.
	* Added: Abstraction for the HTTP request.
	* Updated: Using Clark Notation for tags in properties. This means tags
	are serialized as {namespace}tagName instead of namespace#tagName
	* Fixed: HTTP_BasicAuth class now works as expected.
	* Fixed: DAV_Server uses / for a default baseUrl.
	* Fixed: Last modification date is no longer ignored in PROPFIND.
	* Fixed: PROPFIND now sends back information about the requestUri even
	  when "Depth: 1" is specified.

0.5-alpha (2009-01-14)
	* Added: Added a very simple example for implementing a mapping to PHP
	  file streams. This should allow easy implementation of for example a
	  WebDAV to FTP proxy.
	* Added: HTTP Basic Authentication helper class.
	* Added: Sabre_HTTP_Reponse class. This centralizes HTTP operations and
	  will be a start towards the creating of a testing framework.
	* Updated: Backwards compatibility break: all require_once() statements
	  are removed
	  from all the files. It is now recommended to use autoloading of 
	  classes, or just including lib/Sabre.includes.php. This fix was made
	  to allow easier integration into applications not using this standard
	  inclusion model.
	* Updated: Better in-file documentation.
	* Updated: Sabre_DAV_Tree can now work with Sabre_DAV_LockManager.
	* Updated: Fixes a shared-lock bug.
	* Updated: Removed ?> from the bottom of each php file.
	* Updated: Split up some operations from Sabre_DAV_Server to
	  Sabre_HTTP_Response.
	* Fixed: examples are now actually included in the pear package.

0.4-alpha (2008-11-05)
	* Passes all litmus tests!
	* Added: more examples
	* Added: Custom property support
	* Added: Shared lock support
	* Added: Depth support to locks
	* Added: Locking on unmapped urls (non-existant nodes)
	* Fixed: Advertising as WebDAV class 3 support

0.3-alpha (2008-06-29) 
	* Fully working in MS Windows clients.
	* Added: temporary file filter: support for smultron files.
	* Added: Phing build scripts 
	* Added: PEAR package 
	* Fixed: MOVE bug identied using finder.
	* Fixed: Using gzuncompress instead of gzdecode in the temporary file
	  filter. This seems more common.

0.2-alpha (2008-05-27) 
	* Somewhat working in Windows clients 
	* Added: Working PROPPATCH method (doesn't support custom properties yet)
	* Added: Temporary filename handling system 
	* Added: Sabre_DAV_IQuota to return quota information
	* Added: PROPFIND now reads the request body and only supplies the
	  requested properties

0.1-alpha (2008-04-04)
	* First release!
	* Passes litmus: basic, http and copymove test.
	* Fully working in Finder and DavFSv2

Project started: 2007-12-13<|MERGE_RESOLUTION|>--- conflicted
+++ resolved
@@ -1,11 +1,9 @@
-<<<<<<< HEAD
 1.6.0-stable (????-??-??)
 	* Added: Ability to create new calendars and addressbooks from within the
 	  browser plugin.
-=======
+
 1.5.4-stable (2011-??-??)
 	* Fixed: GuessContentType plugin now supports mixed case file extensions.
->>>>>>> a53c9f10
 
 1.5.3-stable (2011-09-28)
 	* Fixed: Sabre_DAV_Collection was missing from the includes file.
