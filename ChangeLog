--- conflicted
+++ resolved
@@ -1,5 +1,4 @@
-<<<<<<< HEAD
-1.6.0-alpha1 (????-??-??)
+1.6.0-alpha1 (201?-??-??)
 	* BC Break: Now requires PHP 5.3
 	* BC Break: Any node that implemented Sabre_DAVACL_IACL must now also
 	  implement the getSupportedPrivilegeSet method. See website for details.
@@ -55,10 +54,7 @@
 	* Fixed: Correctly formatting HTTP dates.
 	* Fixed: Issue 94: Sending back Last-Modified header for 304 responses.
 
-1.5.5-stable (2011-??-??)
-=======
 1.5.5-stable (2011-12-16)
->>>>>>> 87309863
 	* Fixed: CalDAV time-range filter workaround for recurring events.
 	* Fixed: Bug in Sabre_DAV_Locks_Backend_File that didn't allow multiple
 	  files to be locked at the same time.
