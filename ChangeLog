--- conflicted
+++ resolved
@@ -1,4 +1,3 @@
-<<<<<<< HEAD
 1.8.11-stable (2014-??-??)
 	* Updated: MySQL database schema optimized by using more efficient column
 	  types.
@@ -66,11 +65,8 @@
 	* Added: The Proxy principal classes now both implement an interface, for
 	  greater flexiblity.
 
-1.7.13-stable (????-??-??)
-=======
 1.7.13-stable (2014-07-28)
 	* The zip release ships with sabre/vobject 2.1.4.
->>>>>>> 70911e20
 	* Changed: Removed phing and went with a custom build script for now.
 
 1.7.12-stable (2014-05-15)
