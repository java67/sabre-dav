--- conflicted
+++ resolved
@@ -1,4 +1,3 @@
-<<<<<<< HEAD
 1.7.0-alpha (2012-??-??)
     * BC Break: The calendarobjects database table has a bunch of new
 	  fields, and a migration script is required to ensure everything will
@@ -27,10 +26,7 @@
 	* Added: Sabre_DAV_PartialUpdate. This plugin allows you to use the
 	  PATCH method to update parts of a file.
 
-1.6.3-stable (2012-??-??)
-=======
 1.6.3-stable (2012-06-12)
->>>>>>> 4fda7a12
 	* Added: It's now possible to specify in Sabre_DAV_Client which type of
 	  authentication is to be used.
 	* Fixed: Issue 206: Sabre_DAV_Client PUT requests are fixed.
