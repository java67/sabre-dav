--- conflicted
+++ resolved
@@ -1,4 +1,3 @@
-<<<<<<< HEAD
 1.7.8-stable (2013-??-??)
 	* Changed: Sabre\DAV\Client::verifyPeer is now a protected property
 	 (instead of private).
@@ -153,10 +152,7 @@
 	* Fixed: Postfixing slash on {DAV:}owner properties.
 	* Fixed: Several embarrassing spelling mistakes in docblocks.
 
-1.6.10-stable (2013-??-??)
-=======
 1.6.10-stable (2013-06-??)
->>>>>>> 96ddcd7f
 	* Fixed: Text was incorrectly escaped in the Href and HrefList properties,
 	  disallowing urls with ampersands (&) in them.
 	* Fixed: Issue 341: Escaping xml in 423 Locked error responses.
