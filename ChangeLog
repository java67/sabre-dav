<<<<<<< HEAD
1.8.5-stable (2013-04-11)
	* The zip release ships with sabre/vobject 2.0.7.
	* Includes changes from version 1.7.7.

1.8.4-stable (2013-04-08)
	* The zip release ships with sabre/vobject 2.0.7.
	* Includes changes from version 1.7.6.

1.8.3-stable (2013-03-01)
	* The zip release ships with sabre/vobject 2.0.6.
	* Includes changes from version 1.7.5.
	* Fixed: organizer email-address for shared calendars is now prefixed with
	  mailto:, as it should.

1.8.2-stable (2013-01-19)
	* The zip release ships with sabre/vobject 2.0.5.
	* Includes changes from version 1.7.4.

1.8.1-stable (2012-12-01)
	* The zip release ships with sabre/vobject 2.0.5.
	* Includes changes from version 1.7.3.
	* Fixed: Typo in 1.7 migration script caused it to fail.

1.8.0-stable (2012-11-08)
	* The zip release ships with sabre/vobject 2.0.5.
	* BC Break: Moved the entire codebase to PHP namespaces.
	* BC Break: Every backend package (CalDAV, CardDAV, Auth, Locks,
	  Principals) now has consistent naming conventions. There's a
	  BackendInterface, and an AbstractBackend class.
	* BC Break: Changed a bunch of constructor signatures in the CalDAV
	  package, to reduce dependencies on the ACL package.
	* BC Break: Sabre_CalDAV_ISharedCalendar now also has a getShares method,
	  so sharees can figure out who is also on a shared calendar.

	* Added: Sabre_DAVACL_IPrincipalCollection interface, to advertise support
	  for principal-property-search on any node.
	* Added: Simple console script to fire up a fileserver in the current
	  directory using PHP 5.4's built-in webserver.
	* Added: Sharee's can now also read out the list of invites for a shared
	  calendar.
	* Added: The Proxy principal classes now both implement an interface, for
	  greater flexiblity.
=======
1.7.8-stable (2013-??-??)
	* Changed: Sabre\DAV\Client::verifyPeer is now a protected property
	 (instead of private).
>>>>>>> 42018845

1.7.7-stable (2013-04-11)
	* The zip release ships with sabre/vobject 2.0.7.
	* Fixed: Assets in the browser plugins were not being served on windows
	  machines.

1.7.6-stable (2013-04-08)
	* The zip release ships with sabre/vobject 2.0.7.
	* Fixed: vcardurl in database schema can now hold 255 characters instead
	  of 80 (which is often way to small).
	* Fixed: The browser plugin potentially allowed people to open any
	  arbitrary file on windows servers (CVE-2013-1939).

1.7.5-stable (2013-03-01)
	* The zip release ships with sabre/vobject 2.0.6.
	* Change: No longer advertising support for 4.0 vcards. iOS and OS X
	  address book don't handle this well, and just advertising 3.0 support
	  seems like the most logical course of action.
	* Added: ->setVerifyPeers to Sabre_DAV_Client (greatly resisting against
	  it, don't use this..).

1.7.4-stable (2013-01-19)
	* The zip release ships with sabre/vobject 2.0.5.
	* Changed: To be compatibile with MS Office 2011 for Mac, a workaround was
	  removed that was added to support old versions of Windows XP (pre-SP3).
	  Indeed! We needed a crazy workaround to work with one MS product in the
	  past, and we can't keep that workaround to be compatible with another MS
	  product.
	* Fixed: expand-properties REPORT had incorrect values for the href
	  element.
	* Fixed: Range requests now work for non-seekable streams. (Thanks Alfred
	  Klomp).
	* Fixed: Changed serialization of {DAV:}getlastmodified and
	  {DAV:}supportedlock to improve compatiblity with MS Office 2011 for Mac.
	* Changed: reverted the automatic translation of 'DAV:' xml namespaces to
	  'urn:DAV' when parsing files. Issues were reported with libxml 2.6.32,
	  on a relatively recent debian release, so we'll wait till 2015 to take
	  this one out again.
	* Added: Sabre_DAV_Exception_ServiceUnavailable, for emitting 503's.

1.7.3-stable (2012-12-01)
	* The zip release ships with sabre/vobject 2.0.5.
	* Fixed: Removing double slashes from getPropertiesForPath.
	* Change: Marked a few more properties in the CardDAV as protected,
	  instead of private.
	* Fixed: SharingPlugin now plays nicer with other plugins with similar
	  functionality.
	* Fixed: Issue 174. Sending back HTTP/1.0 for requests with this version.

1.7.2-stable (2012-11-08)
	* The zip release ships with sabre/vobject 2.0.5.
	* Added: ACL plugin advertises support for 'calendarserver-principal-
	  property-search'.
	* Fixed: [#153] Allowing for relative http principals in iMip requests.
	* Added: Support for cs:first-name and cs:last-name properties in sharing
	  invites.
	* Fixed: Made a bunch of properties protected, where they were private
	  before.
	* Added: Some non-standard properties for sharing to improve
	  compatibility.
	* Fixed: some bugfixes in postgres sql script.
	* Fixed: When requesting some properties using PROPFIND, they could show
	  up as both '200 Ok' and '403 Forbidden'.
	* Fixed: calendar-proxy principals were not checked for deeper principal
	  membership than 1 level.
	* Fixed: setGroupMemberSet argument now correctly receives relative
	  principal urls, instead of the absolute ones.
	* Fixed: Server class will filter out any bonus properties if any extra
	  were returned. This means the implementor of the IProperty class can be
	  a bit lazier when implementing.

Note: bug numbers after this line refer to Google Code tickets. We're using
github now.

1.7.1-stable (2012-10-07)
	* Fixed: include path problem in the migration script.

1.7.0-stable (2012-10-06)
	* BC Break: The calendarobjects database table has a bunch of new
	  fields, and a migration script is required to ensure everything will
	  keep working. Read the wiki for more details.
	* BC Break: The ICalendar interface now has a new method: calendarQuery.
	* BC Break: In this version a number of classes have been deleted, that
	  have been previously deprecated. Namely:
		- Sabre_DAV_Directory (now: Sabre_DAV_Collection)
		- Sabre_DAV_SimpleDirectory (now: Sabre_DAV_SimpleCollection)
	* BC Break: Sabre_CalDAV_Schedule_IMip::sendMessage now has an extra
	  argument. If you extended this class, you should fix this method. It's
	  only used for informational purposes.
	* BC Break: The DAV: namespace is no longer converted to urn:DAV. This was
	  a workaround for a bug in older PHP versions (pre-5.3).
	* Removed: Sabre.includes.php was deprecated, and is now removed.
	* Removed: Sabre_CalDAV_Server was deprecated, and is now removed. Please
	  use Sabre_DAV_Server and check the examples in the examples/ directory.
	* Changed: The Sabre_VObject library now spawned into it's own project!
	  The VObject library is still included in the SabreDAV zip package.
	* Added: Experimental interfaces to allow implementation of caldav-sharing.
	  Note that no implementation is provided yet, just the api hooks.
	* Added: Free-busy reporting compliant with the caldav-scheduling
	  standard. This allows iCal and other clients to fetch other users'
	  free-busy data.
	* Added: Experimental NotificationSupport interface to add
	  caldav notifications.
	* Added: VCF Export plugin. If enabled, it can generate an export of an
	  entire addressbook.
	* Added: Support for PATCH using a SabreDAV format, to live-patch files.
	* Added: Support for Prefer: return-minimal and Brief: t headers for
	  PROPFIND and PROPPATCH requests.
	* Changed: Responsibility for dealing with the calendar-query is now
	  moved from the CalDAV plugin to the CalDAV backends. This allows for
	  heavy optimizations.
	* Changed: The CalDAV PDO backend is now a lot faster for common
	  calendar queries.
	* Changed: We are now using the composer autoloader.
	* Changed: The CalDAV backend now all implement an interface.
	* Changed: Instead of Sabre_DAV_Property, Sabre_DAV_PropertyInterface is
	  now the basis of every property class.
	* Update: Caching results for principal lookups. This should cut down
	  queries and performance for a number of heavy requests.
	* Update: ObjectTree caches lookups much more aggresively, which will help
	  especially speeding up a bunch of REPORT queries.
	* Added: Support for the schedule-calendar-transp property.
	* Fixed: Marking both the text/calendar and text/x-vcard as UTF-8
	  encoded.
	* Fixed: Workaround for the SOGO connector, as it doesn't understand
	  receiving "text/x-vcard; charset=utf-8" for a contenttype.
	* Added: Sabre_DAV_Client now throws more specific exceptions in cases
	  where we already has an exception class.
	* Added: Sabre_DAV_PartialUpdate. This plugin allows you to use the
	  PATCH method to update parts of a file.
	* Added: Tons of timezone name mappings for Microsoft Exchange.
	* Added: Support for an 'exception' event in the server class.
	* Fixed: Uploaded VCards without a UID are now rejected. (thanks Dominik!)
	* Fixed: Rejecting calendar objects if they are not in the
	  supported-calendar-component list. (thanks Armin!)
	* Fixed: Issue 219: serialize() now reorders correctly.
	* Fixed: Sabre_DAV_XMLUtil no longer returns empty $dom->childNodes
	  if there is whitespace in $dom.
	* Fixed: Returning 409 Conflict instead of 500 when an attempt is made to
	  create a file as a child of something that's not a collection.
	* Fixed: Issue 237: xml-encoding values in SabreDAV error responses.
	* Fixed: Returning 403, instead of 501 when an unknown REPORT is
	  requested.
	* Fixed: Postfixing slash on {DAV:}owner properties.
	* Fixed: Several embarrassing spelling mistakes in docblocks.

1.6.9-stable (2013-04-11)
	* Fixed: Assets in the browser plugins were not being served on windows
	  machines.

1.6.8-stable (2013-04-08)
	* Fixed: vcardurl in database schema can now hold 255 characters instead
	  of 80 (which is often way to small).
	* Fixed: The browser plugin potentially allowed people to open any
	  arbitrary file on windows servers. (CVE-2013-1939).

1.6.7-stable (2013-03-01)
	* Change: No longer advertising support for 4.0 vcards. iOS and OS X
	  address book don't handle this well, and just advertising 3.0 support
	  seems like the most logical course of action.
	* Added: ->setVerifyPeers to Sabre_DAV_Client (greatly resisting against
	  it, don't use this..).

1.6.6-stable (2013-01-19)
	* Fixed: Backported a fix for broken XML serialization in error responses.
	 (Thanks @DeepDiver1975!)

1.6.5-stable (2012-10-04)
	* Fixed: Workaround for line-ending bug OS X 10.8 addressbook has.
	* Added: Ability to allow users to set SSL certificates for the Client
	  class. (Thanks schiesbn!).
	* Fixed: Directory indexes with lots of nodes should be a lot faster.
	* Fixed: Issue 235: E_NOTICE thrown when doing a propfind request with
	  Sabre_DAV_Client, and no valid properties are returned.
	* Fixed: Issue with filtering on alarms in tasks.

1.6.4-stable (2012-08-02)
	* Fixed: Issue 220: Calendar-query filters may fail when filtering on
	  alarms, if an overridden event has it's alarm removed.
	* Fixed: Compatibility for OS/X 10.8 iCal in the IMipHandler.
	* Fixed: Issue 222: beforeWriteContent shouldn't be called for lock
	  requests.
	* Fixed: Problem with POST requests to the outbox if mailto: was not lower
	  cased.
	* Fixed: Yearly recurrence rule expansion on leap-days no behaves
	  correctly.
	* Fixed: Correctly checking if recurring, all-day events with no dtstart
	  fall in a timerange if the start of the time-range exceeds the start of
	  the instance of an event, but not the end.
	* Fixed: All-day recurring events wouldn't match if an occurence ended
	  exactly on the start of a time-range.
	* Fixed: HTTP basic auth did not correctly deal with passwords containing
	  colons on some servers.
	* Fixed: Issue 228: DTEND is now non-inclusive for all-day events in the
	  calendar-query REPORT and free-busy calculations.

1.6.3-stable (2012-06-12)
	* Added: It's now possible to specify in Sabre_DAV_Client which type of
	  authentication is to be used.
	* Fixed: Issue 206: Sabre_DAV_Client PUT requests are fixed.
	* Fixed: Issue 205: Parsing an iCalendar 0-second date interval.
	* Fixed: Issue 112: Stronger validation of iCalendar objects. Now making
	  sure every iCalendar object only contains 1 component, and disallowing
	  vcards, forcing every component to have a UID.
	* Fixed: Basic validation for vcards in the CardDAV plugin.
	* Fixed: Issue 213: Workaround for an Evolution bug, that prevented it
	  from updating events.
	* Fixed: Issue 211: A time-limit query on a non-relative alarm trigger in
	  a recurring event could result in an endless loop.
	* Fixed: All uri fields are now a maximum of 200 characters. The Bynari
	  outlook plugin used much longer strings so this should improve
	  compatibility.
	* Fixed: Added a workaround for a bug in KDE 4.8.2 contact syncing. See
	  https://bugs.kde.org/show_bug.cgi?id=300047
	* Fixed: Issue 217: Sabre_DAV_Tree_FileSystem was pretty broken.

1.6.2-stable (2012-04-16)
	* Fixed: Sabre_VObject_Node::$parent should have been public.
	* Fixed: Recurrence rules of events are now taken into consideration when
	  doing time-range queries on alarms.
	* Fixed: Added a workaround for the fact that php's DateInterval cannot
	  parse weeks and days at the same time.
	* Added: Sabre_DAV_Server::$exposeVersion, allowing you to hide SabreDAV's
	  version number from various outputs.
	* Fixed: DTSTART values would be incorrect when expanding events.
	* Fixed: DTSTART and DTEND would be incorrect for expansion of WEEKLY
	  BYDAY recurrences.
	* Fixed: Issue 203: A problem with overridden events hitting the exact
	  date and time of a subsequent event in the recurrence set.
	* Fixed: There was a problem with recurrence rules, for example the 5th
	  tuesday of the month, if this day did not exist.
	* Added: New HTTP status codes from draft-nottingham-http-new-status-04.

1.6.1-stable (2012-03-05)
	* Added: createFile and put() can now return an ETag.
	* Added: Sending back an ETag on for operations on CardDAV backends. This
	  should help with OS X 10.6 Addressbook compatibility.
	* Fixed: Fixed a bug where an infinite loop could occur in the recurrence
	  iterator if the recurrence was YEARLY, with a BYMONTH rule, and either
	  BYDAY or BYMONTHDAY match the first day of the month.
	* Fixed: Events that are excluded using EXDATE are still counted in the
	  COUNT= parameter in the RRULE property.
	* Added: Support for time-range filters on VALARM components.
	* Fixed: Correctly filtering all-day events.
	* Fixed: Sending back correct mimetypes from the browser plugin (thanks
	  Jürgen).
	* Fixed: Issue 195: Sabre_CardDAV pear package had an incorrect dependency.
	* Fixed: Calendardata would be destroyed when performing a MOVE request.

1.6.0-stable (2012-02-22)
	* BC Break: Now requires PHP 5.3
	* BC Break: Any node that implemented Sabre_DAVACL_IACL must now also
	  implement the getSupportedPrivilegeSet method. See website for details.
	* BC Break: Moved functions from Sabre_CalDAV_XMLUtil to
	  Sabre_VObject_DateTimeParser.
	* BC Break: The Sabre_DAVACL_IPrincipalCollection now has two new methods:
	  'searchPrincipals' and 'updatePrincipal'.
	* BC Break: Sabre_DAV_ILockable is removed and all related per-node
	  locking functionality.
	* BC Break: Sabre_DAV_Exception_FileNotFound is now deprecated in favor of
	  Sabre_DAV_Exception_NotFound. The former will be removed in a later
	  version.
	* BC Break: Removed Sabre_CalDAV_ICalendarUtil, use Sabre_VObject instead.
	* BC Break: Sabre_CalDAV_Server is now deprecated, check out the
	  documentation on how to setup a caldav server with just
	  Sabre_DAV_Server.
	* BC Break: Default Principals PDO backend now needs a new field in the
	  'principals' table. See the website for details.
	* Added: Ability to create new calendars and addressbooks from within the
	  browser plugin.
	* Added: Browser plugin: icons for various nodes.
	* Added: Support for FREEBUSY reports!
	* Added: Support for creating principals with admin-level privileges.
	* Added: Possibility to let server send out invitation emails on behalf of
	  CalDAV client, using Sabre_CalDAV_Schedule_IMip.
	* Changed: beforeCreateFile event now passes data argument by reference.
	* Changed: The 'propertyMap' property from Sabre_VObject_Reader, must now
	  be specified in Sabre_VObject_Property::$classMap.
	* Added: Ability for plugins to tell the ACL plugin which principal
	  plugins are searchable.
	* Added: [DAVACL] Per-node overriding of supported privileges. This allows
	  for custom privileges where needed.
	* Added: [DAVACL] Public 'principalSearch' method on the DAVACL plugin,
	  which allows for easy searching for principals, based on their
	  properties.
	* Added: Sabre_VObject_Component::getComponents() to return a list of only
	  components and not properties.
	* Added: An includes.php file in every sub-package (CalDAV, CardDAV, DAV,
	  DAVACL, HTTP, VObject) as an alternative to the autoloader. This often
	  works much faster.
	* Added: Support for the 'Me card', which allows Addressbook.app users
	  specify which vcard is their own.
	* Added: Support for updating principal properties in the DAVACL principal
	  backends.
	* Changed: Major refactoring in the calendar-query REPORT code. Should
	  make things more flexible and correct.
	* Changed: The calendar-proxy-[read|write] principals will now only appear
	  in the tree, if they actually exist in the Principal backend. This should
	  reduce some problems people have been having with this.
	* Changed: Sabre_VObject_Element_* classes are now renamed to
	  Sabre_VObject_Property. Old classes are retained for backwards
	  compatibility, but this will be removed in the future.
	* Added: Sabre_VObject_FreeBusyGenerator to generate free-busy reports
	  based on lists of events.
	* Added: Sabre_VObject_RecurrenceIterator to find all the dates and times
	  for recurring events.
	* Fixed: Issue 97: Correctly handling RRULE for the calendar-query REPORT.
	* Fixed: Issue 154: Encoding of VObject parameters with no value was
	  incorrect.
	* Added: Support for {DAV:}acl-restrictions property from RFC3744.
	* Added: The contentlength for calendar objects can now be supplied by a
	  CalDAV backend, allowing for more optimizations.
	* Fixed: Much faster implementation of Sabre_DAV_URLUtil::encodePath.
	* Fixed: {DAV:}getcontentlength may now be not specified.
	* Fixed: Issue 66: Using rawurldecode instead of urldecode to decode paths
	  from clients. This means that + will now be treated as a literal rather
	  than a space, and this should improve compatibility with the Windows
	  built-in client.
	* Added: Sabre_DAV_Exception_PaymentRequired exception, to emit HTTP 402
	  status codes.
	* Added: Some mysql unique constraints to example files.
	* Fixed: Correctly formatting HTTP dates.
	* Fixed: Issue 94: Sending back Last-Modified header for 304 responses.
	* Added: Sabre_VObject_Component_VEvent, Sabre_VObject_Component_VJournal,
	  Sabre_VObject_Component_VTodo and Sabre_VObject_Component_VCalendar.
	* Changed: Properties are now also automatically mapped to their
	  appropriate classes, if they are created using the add() or __set()
	  methods.
	* Changed: Cloning VObject objects now clones the entire tree, rather than
      just the default shallow copy.
	* Added: Support for recurrence expansion in the CALDAV:calendar-multiget
	  and CALDAV:calendar-query REPORTS.
	* Changed: CalDAV PDO backend now sorts calendars based on the internal
	  'calendarorder' field.
	* Added: Issue 181: Carddav backends may no optionally not supply the carddata in
	  getCards, if etag and size are specified. This may speed up certain
	  requests.
	* Added: More arguments to beforeWriteContent and beforeCreateFile (see
	  WritingPlugins wiki document).
	* Added: Hook for iCalendar validation. This allows us to validate
	  iCalendar objects when they're uploaded. At the moment we're just
	  validating syntax.
	* Added: VObject now support Windows Timezone names correctly (thanks
	  mrpace2).
	* Added: If a timezonename could not be detected, we fall back on the
	  default PHP timezone.
	* Added: Now a Composer package (thanks willdurand).
	* Fixed: Support for \N as a newline character in the VObject reader.
	* Added: afterWriteContent, afterCreateFile and afterUnbind events.
	* Added: Postgresql example files. Not part of the unittests though, so
	  use at your own risk.
	* Fixed: Issue 182: Removed backticks from sql queries, so it will work
	  with Postgres.

1.5.9-stable (2012-04-16)
	* Fixed: Issue with parsing timezone identifiers that were surrounded by
	  quotes. (Fixes emClient compatibility).

1.5.8-stable (2012-02-22)
	* Fixed: Issue 95: Another timezone parsing issue, this time in
	  calendar-query.

1.5.7-stable (2012-02-19)
	* Fixed: VObject properties are now always encoded before components.
	* Fixed: Sabre_DAVACL had issues with multiple levels of privilege
	  aggregration.
	* Changed: Added 'GuessContentType' plugin to fileserver.php example.
	* Fixed: The Browser plugin will now trigger the correct events when
	  creating files.
	* Fixed: The ICSExportPlugin now considers ACL's.
	* Added: Made it optional to supply carddata from an Addressbook backend
	  when requesting getCards. This can make some operations much faster, and
	  could result in much lower memory use.
	* Fixed: Issue 187: Sabre_DAV_UUIDUtil was missing from includes file.
	* Fixed: Issue 191: beforeUnlock was triggered twice.

1.5.6-stable (2012-01-07)
	* Fixed: Issue 174: VObject could break UTF-8 characters.
	* Fixed: pear package installation issues.

1.5.5-stable (2011-12-16)
	* Fixed: CalDAV time-range filter workaround for recurring events.
	* Fixed: Bug in Sabre_DAV_Locks_Backend_File that didn't allow multiple
	  files to be locked at the same time.

1.5.4-stable (2011-10-28)
	* Fixed: GuessContentType plugin now supports mixed case file extensions.
	* Fixed: DATE-TIME encoding was wrong in VObject. (we used 'DATETIME').
	* Changed: Sending back HTTP 204 after a PUT request on an existing resource
	  instead of HTTP 200. This should fix Evolution CardDAV client
	  compatibility.
	* Fixed: Issue 95: Parsing X-LIC-LOCATION if it's available.
	* Added: All VObject elements now have a reference to their parent node.

1.5.3-stable (2011-09-28)
	* Fixed: Sabre_DAV_Collection was missing from the includes file.
	* Fixed: Issue 152. iOS 1.4.2 apparantly requires HTTP/1.1 200 OK to be in
	  uppercase.
	* Fixed: Issue 153: Support for files with mixed newline styles in
	  Sabre_VObject.
	* Fixed: Issue 159: Automatically converting any vcard and icalendardata
	  to UTF-8.
	* Added: Sabre_DAV_SimpleFile class for easy static file creation.
	* Added: Issue 158: Support for the CARDDAV:supported-address-data
	  property.

1.5.2-stable (2011-09-21)
	* Fixed: carddata and calendardata MySQL fields are now of type
	  'mediumblob'. 'TEXT' was too small sometimes to hold all the data.
	* Fixed: {DAV:}supported-report-set is now correctly reporting the reports
	  for IAddressBook.
	* Added: Sabre_VObject_Property::add() to add duplicate parameters to
	  properties.
	* Added: Issue 151: Sabre_CalDAV_ICalendar and Sabre_CalDAV_ICalendarObject
	  interfaces.
	* Fixed: Issue 140: Not returning 201 Created if an event cancelled the
	  creation of a file.
	* Fixed: Issue 150: Faster URLUtil::encodePath() implementation.
	* Fixed: Issue 144: Browser plugin could interfere with
	  TemporaryFileFilterPlugin if it was loaded first.
	* Added: It's not possible to specify more 'alternate uris' in principal
	  backends.

1.5.1-stable (2011-08-24)
	* Fixed: Issue 137. Hiding action interface in HTML browser for
	  non-collections.
	* Fixed: addressbook-query is now correctly returned from the
	  {DAV:}supported-report-set property.
	* Fixed: Issue 142: Bugs in groupwareserver.php example.
	* Fixed: Issue 139: Rejecting PUT requests with Content-Range.

1.5.0-stable (2011-08-12)
	* Added: CardDAV support.
	* Added: An experimental WebDAV client.
	* Added: MIME-Directory grouping support in the VObject library. This is
	  very useful for people attempting to parse vcards.
	* BC Break: Adding parameters with the VObject libraries now overwrites
	  the previous parameter, rather than just add it. This makes more sense
	  for 99% of the cases.
	* BC Break: lib/Sabre.autoload.php is now removed in favor of
	  lib/Sabre/autoload.php.
	* Deprecated: Sabre_DAV_Directory is now deprecated and will be removed in
	  a future version. Use Sabre_DAV_Collection instead.
	* Deprecated: Sabre_DAV_SimpleDirectory is now deprecated and will be
	  removed in a future version. Use Sabre_DAV_SimpleCollection instead.
	* Fixed: Problem with overriding tablenames for the CalDAV backend.
	* Added: Clark-notation parser to XML utility.
	* Added: unset() support to VObject components.
	* Fixed: Refactored CalDAV property fetching to be faster and simpler.
	* Added: Central string-matcher for CalDAV and CardDAV plugins.
	* Added: i;unicode-casemap support
	* Fixed: VObject bug: wouldn't parse parameters if they weren't specified
	  in uppercase.
	* Fixed: VObject bug: Parameters now behave more like Properties.
	* Fixed: VObject bug: Parameters with no value are now correctly parsed.
	* Changed: If calendars don't specify which components they allow, 'all'
	  components are assumed (e.g.: VEVENT, VTODO, VJOURNAL).
	* Changed: Browser plugin now uses POST variable 'sabreAction' instead of
	  'action' to reduce the chance of collisions.

1.4.4-stable (2011-07-07)
	* Fixed: Issue 131: Custom CalDAV backends could break in certain cases.
	* Added: The option to override the default tablename all PDO backends
	  use. (Issue 60).
	* Fixed: Issue 124: 'File' authentication backend now takes realm into
	  consideration.
	* Fixed: Sabre_DAV_Property_HrefList now properly deserializes. This
	  allows users to update the {DAV:}group-member-set property.
	* Added: Helper functions for DateTime-values in Sabre_VObject package.
	* Added: VObject library can now automatically map iCalendar properties to
	  custom classes.

1.4.3-stable (2011-04-25)
	* Fixed: Issue 123: Added workaround for Windows 7 UNLOCK bug.
	* Fixed: datatype of lastmodified field in mysql.calendars.sql. Please
	  change the DATETIME field to an INT to ensure this field will work
	  correctly.
	* Change: Sabre_DAV_Property_Principal is now renamed to
	  Sabre_DAVACL_Property_Principal.
	* Added: API level support for ACL HTTP method.
	* Fixed: Bug in serializing {DAV:}acl property.
	* Added: deserializer for {DAV:}resourcetype property.
	* Added: deserializer for {DAV:}acl property.
	* Added: deserializer for {DAV:}principal property.

1.4.2-beta (2011-04-01)
	* Added: It's not possible to disable listing of nodes that are denied
	  read access by ACL.
	* Fixed: Changed a few properties in CalDAV classes from private to
	  protected.
	* Fixed: Issue 119: Terrible things could happen when relying on
	  guessBaseUri, the server was running on the root of the domain and a user
	  tried to access a file ending in .php. This is a slight BC break.
	* Fixed: Issue 118: Lock tokens in If headers without a uri should be
	  treated as the request uri, not 'all relevant uri's.
	* Fixed: Issue 120: PDO backend was incorrectly fetching too much locks in
	  cases where there were similar named locked files in a directory.

1.4.1-beta (2011-02-26)
	* Fixed: Sabre_DAV_Locks_Backend_PDO returned too many locks.
	* Fixed: Sabre_HTTP_Request::getHeader didn't return Content-Type when
	  running on apache, so a few workarounds were added.
	* Change: Slightly changed CalDAV Backend API's, to allow for heavy
	  optimizations. This is non-bc breaking.

1.4.0-beta (2011-02-12)
	* Added: Partly RFC3744 ACL support.
	* Added: Calendar-delegation (caldav-proxy) support.
	* BC break: In order to fix Issue 99, a new argument had to be added to
	  Sabre_DAV_Locks_Backend_*::getLocks classes. Consult the classes for
	  details.
	* Deprecated: Sabre_DAV_Locks_Backend_FS is now deprecated and will be
	  removed in a later version. Use PDO or the new File class instead.
	* Deprecated: The Sabre_CalDAV_ICalendarUtil class is now marked
	  deprecated, and will be removed in a future version. Please use
	  Sabre_VObject instead.
	* Removed: All principal-related functionality has been removed from the
	  Sabre_DAV_Auth_Plugin, and moved to the Sabre_DAVACL_Plugin.
	* Added: VObject library, for easy vcard/icalendar parsing using a natural
	  interface.
	* Added: Ability to automatically generate full .ics feeds off calendars.
	  To use: Add the Sabre_CalDAV_ICSExportPlugin, and add ?export to your
	  calendar url.
	* Added: Plugins can now specify a pluginname, for easy access using
	  Sabre_DAV_Server::getPlugin().
	* Added: beforeGetProperties event.
	* Added: updateProperties event.
	* Added: Principal listings and calendar-access can now be done privately,
	  disallowing users from accessing or modifying other users' data.
	* Added: You can now pass arrays to the Sabre_DAV_Server constructor. If
	  it's an array with node-objects, a Root collection will automatically be
	  created, and the nodes are used as top-level children.
	* Added: The principal base uri is now customizable. It used to be
	  hardcoded to 'principals/[user]'.
	* Added: getSupportedReportSet method in ServerPlugin class. This allows
	  you to easily specify which reports you're implementing.
	* Added: A '..' link to the HTML browser.
	* Fixed: Issue 99: Locks on child elements were ignored when their parent
	  nodes were deleted.
	* Fixed: Issue 90: lockdiscovery property and LOCK response now include a
	  {DAV}lockroot element.
	* Fixed: Issue 96: support for 'default' collation in CalDAV text-match
	  filters.
	* Fixed: Issue 102: Ensuring that copy and move with identical source and
	  destination uri's fails.
	* Fixed: Issue 105: Supporting MKCALENDAR with no body.
	* Fixed: Issue 109: Small fixes in Sabre_HTTP_Util.
	* Fixed: Issue 111: Properly catching the ownername in a lock (if it's a
	  string)
	* Fixed: Sabre_DAV_ObjectTree::nodeExist always returned false for the
	  root node.
	* Added: Global way to easily supply new resourcetypes for certain node
	  classes.
	* Fixed: Issue 59: Allowing the user to override the authentication realm
	  in Sabre_CalDAV_Server.
	* Update: Issue 97: Looser time-range checking if there's a recurrence
	  rule in an event. This fixes 'missing recurring events'.

1.3.0 (2010-10-14)
	* Added: childExists method to Sabre_DAV_ICollection. This is an api
	  break, so if you implement Sabre_DAV_ICollection directly, add the method.
	* Changed: Almost all HTTP method implementations now take a uri argument,
	  including events. This allows for internal rerouting of certain calls.
	  If you have custom plugins, make sure they use this argument. If they
	  don't, they will likely still work, but it might get in the way of
	  future changes.
	* Changed: All getETag methods MUST now surround the etag with
	  double-quotes. This was a mistake made in all previous SabreDAV
	  versions. If you don't do this, any If-Match, If-None-Match and If:
	  headers using Etags will work incorrectly. (Issue 85).
	* Added: Sabre_DAV_Auth_Backend_AbstractBasic class, which can be used to
	  easily implement basic authentication.
	* Removed: Sabre_DAV_PermissionDenied class. Use Sabre_DAV_Forbidden
	  instead.
	* Removed: Sabre_DAV_IDirectory interface, use Sabre_DAV_ICollection
	  instead.
	* Added: Browser plugin now uses {DAV:}displayname if this property is
	  available.
	* Added: Cache layer in the ObjectTree.
	* Added: Tree classes now have a delete and getChildren method.
	* Fixed: If-Modified-Since and If-Unmodified-Since would be incorrect if
	  the date is an exact match.
	* Fixed: Support for multiple ETags in If-Match and If-None-Match headers.
	* Fixed: Improved baseUrl handling.
	* Fixed: Issue 67: Non-seekable stream support in ::put()/::get().
	* Fixed: Issue 65: Invalid dates are now ignored.
	* Updated: Refactoring in Sabre_CalDAV to make everything a bit more
	  ledgable.
	* Fixed: Issue 88, Issue 89: Fixed compatibility for running SabreDAV on
	   Windows.
	* Fixed: Issue 86: Fixed Content-Range top-boundary from 'file size' to
	  'file size'-1.

1.2.4 (2010-07-13)
	* Fixed: Issue 62: Guessing baseUrl fails when url contains a
	  query-string.
	* Added: Apache configuration sample for CGI/FastCGI setups.
	* Fixed: Issue 64: Only returning calendar-data when it was actually
	  requested.

1.2.3 (2010-06-26)
	* Fixed: Issue 57: Supporting quotes around etags in If-Match and
	  If-None-Match

1.2.2 (2010-06-21)
	* Updated: SabreDAV now attempts to guess the BaseURI if it's not set.
	* Updated: Better compatibility with BitKinex
	* Fixed: Issue 56: Incorrect behaviour for If-None-Match headers and GET
	  requests.
	* Fixed: Issue with certain encoded paths in Browser Plugin.

1.2.1 (2010-06-07)
	* Fixed: Issue 50, patch by Mattijs Hoitink.
	* Fixed: Issue 51, Adding windows 7 lockfiles to TemporaryFileFilter.
	* Fixed: Issue 38, Allowing custom filters to be added to
	  TemporaryFileFilter.
	* Fixed: Issue 53, ETags in the If: header were always failing. This
	  behaviour is now corrected.
	* Added: Apache Authentication backend, in case authentication through
	  .htaccess is desired.
	* Updated: Small improvements to example files.

1.2.0 (2010-05-24)
	* Fixed: Browser plugin now displays international characters.
	* Changed: More properties in CalDAV classes are now protected instead of
	  private.

1.2.0beta3 (2010-05-14)
	* Fixed: Custom properties were not properly sent back for allprops
	  requests.
	* Fixed: Issue 49, incorrect parsing of PROPPATCH, affecting Office 2007.
	* Changed: Removed CalDAV items from includes.php, and added a few missing
	  ones.

1.2.0beta2 (2010-05-04)
	* Fixed: Issue 46: Fatal error for some non-existent nodes.
	* Updated: some example sql to include email address.
	* Added: 208 and 508 statuscodes from RFC5842.
	* Added: Apache2 configuration examples

1.2.0beta1 (2010-04-28)
	* Fixed: redundant namespace declaration in resourcetypes.
	* Fixed: 2 locking bugs triggered by litmus when no Sabre_DAV_ILockable
	  interface is used.
	* Changed: using http://sabredav.org/ns for all custom xml properties.
	* Added: email address property to principals.
	* Updated: CalendarObject validation.

1.2.0alpha4 (2010-04-24)
	* Added: Support for If-Range, If-Match, If-None-Match, If-Modified-Since,
	  If-Unmodified-Since.
	* Changed: Brand new build system. Functionality is split up between
	  Sabre, Sabre_HTTP, Sabre_DAV and Sabre_CalDAV packages. In addition to
	  that a new non-pear package will be created with all this functionality
	  combined.
	* Changed: Autoloader moved to Sabre/autoload.php.
	* Changed: The Allow: header is now more accurate, with appropriate HTTP
	  methods per uri.
	* Changed: Now throwing back Sabre_DAV_Exception_MethodNotAllowed on a few
	  places where Sabre_DAV_Exception_NotImplemented was used.

1.2.0alpha3 (2010-04-20)
	* Update: Complete rewrite of property updating. Now easier to use and
	  atomic.
	* Fixed: Issue 16, automatically adding trailing / to baseUri.
	* Added: text/plain is used for .txt files in GuessContentType plugin.
	* Added: support for principal-property-search and
	  principal-search-property-set reports.
	* Added: Issue 31: Hiding exception information by default. Can be turned
	  on with the Sabre_DAV_Server::$debugExceptions property.

1.2.0alpha2 (2010-04-08)
	* Added: Calendars are now private and can only be read by the owner.
	* Fixed: double namespace declaration in multistatus responses.
	* Added: MySQL database dumps. MySQL is now also supported next to SQLite.
	* Added: expand-properties REPORT from RFC 3253.
	* Added: Sabre_DAV_Property_IHref interface for properties exposing urls.
	* Added: Issue 25: Throwing error on broken Finder behaviour.
	* Changed: Authentication backend is now aware of current user.

1.2.0alpha1 (2010-03-31)
	* Fixed: Issue 26: Workaround for broken GVFS behaviour with encoded
	  special characters.
	* Fixed: Issue 34: Incorrect Lock-Token response header for LOCK. Fixes
	  Office 2010 compatibility.
	* Added: Issue 35: SabreDAV version to header to OPTIONS response to ease
	  debugging.
	* Fixed: Issue 36: Incorrect variable name, throwing error in some
	  requests.
	* Fixed: Issue 37: Incorrect smultron regex in temporary filefilter.
	* Fixed: Issue 33: Converting ISO-8859-1 characters to UTF-8.
	* Fixed: Issue 39 & Issue 40: Basename fails on non-utf-8 locales.
	* Added: More unittests.
	* Added: SabreDAV version to all error responses.
	* Added: URLUtil class for decoding urls.
	* Changed: Now using pear.sabredav.org pear channel.
	* Changed: Sabre_DAV_Server::getCopyAndMoveInfo is now a public method.

1.1.2-alpha (2010-03-18)
	* Added: RFC5397 - current-user-principal support.
	* Fixed: Issue 27: encoding entities in property responses.
	* Added: naturalselection script now allows the user to specify a 'minimum
	  number of bytes' for deletion. This should reduce load due to less
	  crawling
	* Added: Full support for the calendar-query report.
	* Added: More unittests.
	* Added: Support for complex property deserialization through the static
	  ::unserialize() method.
	* Added: Support for modifying calendar-component-set
	* Fixed: Issue 29: Added TIMEOUT_INFINITE constant

1.1.1-alpha (2010-03-11)
	* Added: RFC5689 - Extended MKCOL support.
	* Fixed: Evolution support for CalDAV.
	* Fixed: PDO-locks backend was pretty much completely broken. This is
	  100% unittested now.
	* Added: support for ctags.
	* Fixed: Comma's between HTTP methods in 'Allow' method.
	* Changed: default argument for Sabre_DAV_Locks_Backend_FS. This means a
	  datadirectory must always be specified from now on.
	* Changed: Moved Sabre_DAV_Server::parseProps to
	  Sabre_DAV_XMLUtil::parseProperties.
	* Changed: Sabre_DAV_IDirectory is now Sabre_DAV_ICollection.
	* Changed: Sabre_DAV_Exception_PermissionDenied is now
	  Sabre_DAV_Exception_Forbidden.
	* Changed: Sabre_CalDAV_ICalendarCollection is removed.
	* Added: Sabre_DAV_IExtendedCollection.
	* Added: Many more unittests.
	* Added: support for calendar-timezone property.

1.1.0-alpha (2010-03-01)
	* Note: This version is forked from version 1.0.5, so release dates may be
	  out of order.
	* Added: CalDAV - RFC 4791
	* Removed: Sabre_PHP_Exception. PHP has a built-in ErrorException for
	  this.
	* Added: PDO authentication backend.
	* Added: Example sql for auth, caldav, locks for sqlite.
	* Added: Sabre_DAV_Browser_GuessContentType plugin
	* Changed: Authentication plugin refactored, making it possible to
	  implement non-digest authentication.
	* Fixed: Better error display in browser plugin.
	* Added: Support for {DAV:}supported-report-set
	* Added: XML utility class with helper functions for the WebDAV protocol.
	* Added: Tons of unittests
	* Added: PrincipalCollection and Principal classes
	* Added: Sabre_DAV_Server::getProperties for easy property retrieval
	* Changed: {DAV:}resourceType defaults to 0
	* Changed: Any non-null resourceType now gets a / appended to the href
	  value. Before this was just for {DAV:}collection's, but this is now also
	  the case for for example {DAV:}principal.
	* Changed: The Href property class can now optionally create non-relative
	  uri's.
	* Changed: Sabre_HTTP_Response now returns false if headers are already
	  sent and header-methods are called.
	* Fixed: Issue 19: HEAD requests on Collections
	* Fixed: Issue 21: Typo in Sabre_DAV_Property_Response
	* Fixed: Issue 18: Doesn't work with Evolution Contacts

1.0.15-stable (2010-05-28)
	* Added: Issue 31: Hiding exception information by default. Can be turned
	  on with the Sabre_DAV_Server::$debugExceptions property.
	* Added: Moved autoload from lib/ to lib/Sabre/autoload.php. This is also
	  the case in the upcoming 1.2.0, so it will improve future compatibility.

1.0.14-stable (2010-04-15)
	* Fixed: double namespace declaration in multistatus responses.

1.0.13-stable (2010-03-30)
	* Fixed: Issue 40: Last references to basename/dirname

1.0.12-stable (2010-03-30)
	* Fixed: Issue 37: Incorrect smultron regex in temporary filefilter.
	* Fixed: Issue 26: Workaround for broken GVFS behaviour with encoded
	  special characters.
	* Fixed: Issue 33: Converting ISO-8859-1 characters to UTF-8.
	* Fixed: Issue 39: Basename fails on non-utf-8 locales.
	* Added: More unittests.
	* Added: SabreDAV version to all error responses.
	* Added: URLUtil class for decoding urls.
	* Updated: Now using pear.sabredav.org pear channel.

1.0.11-stable (2010-03-23)
	* Non-public release. This release is identical to 1.0.10, but it is used
	  to test releasing packages to pear.sabredav.org.

1.0.10-stable (2010-03-22)
	* Fixed: Issue 34: Invalid Lock-Token header response.
	* Added: Issue 35: Addign SabreDAV version to HTTP OPTIONS responses.

1.0.9-stable (2010-03-19)
	* Fixed: Issue 27: Entities not being encoded in PROPFIND responses.
	* Fixed: Issue 29: Added missing TIMEOUT_INFINITE constant.

1.0.8-stable (2010-03-03)
	* Fixed: Issue 21: typos causing errors
	* Fixed: Issue 23: Comma's between methods in Allow header.
	* Added: Sabre_DAV_ICollection interface, to aid in future compatibility.
	* Added: Sabre_DAV_Exception_Forbidden exception. This will replace
	  Sabre_DAV_Exception_PermissionDenied in the future, and can already be
	  used to ensure future compatibility.

1.0.7-stable (2010-02-24)
	* Fixed: Issue 19 regression for MS Office

1.0.6-stable (2010-02-23)
	* Fixed: Issue 19: HEAD requests on Collections

1.0.5-stable (2010-01-22)
	* Fixed: Fatal error when a malformed url was used for unlocking, in
	  conjuction with Sabre.autoload.php due to a incorrect filename.
	* Fixed: Improved unittests and build system

1.0.4-stable (2010-01-11)
	* Fixed: needed 2 different releases. One for googlecode and one for
	  pearfarm. This is to retain the old method to install SabreDAV until
	  pearfarm becomes the standard installation method.

1.0.3-stable (2010-01-11)
	* Added: RFC4709 support (davmount)
	* Added: 6 unittests
	* Added: naturalselection. A tool to keep cache directories below a
	  specified theshold.
	* Changed: Now using pearfarm.org channel server.

1.0.1-stable (2009-12-22)
	* Fixed: Issue 15: typos in examples
	* Fixed: Minor pear installation issues

1.0.0-stable (2009-11-02)
	* Added: SimpleDirectory class. This class allows creating static
	  directory structures with ease.
	* Changed: Custom complex properties and exceptions now get an instance of
	  Sabre_DAV_Server as their first argument in serialize()
	* Changed: Href complex property now prepends server's baseUri
	* Changed: delete before an overwriting copy/move is now handles by server
	  class instead of tree classes
	* Changed: events must now explicitly return false to stop execution.
	  Before, execution would be stopped by anything loosely evaluating to
	  false.
	* Changed: the getPropertiesForPath method now takes a different set of
	  arguments, and returns a different response. This allows plugin
	  developers to return statuses for properties other than 200 and 404. The
	  hrefs are now also always calculated relative to the baseUri, and not
	  the uri of the request.
	* Changed: generatePropFindResponse is renamed to generateMultiStatus, and
	  now takes a list of properties similar to the response of
	  getPropertiesForPath. This was also needed to improve flexibility for
	  plugin development.
	* Changed: Auth plugins are no longer included. They were not yet stable
	  quality, so they will probably be reintroduced in a later version.
	* Changed: PROPPATCH also used generateMultiStatus now.
	* Removed: unknownProperties event. This is replaced by the
	  afterGetProperties event, which should provide more flexibility.
	* Fixed: Only calling getSize() on IFile instances in httpHead()
	* Added: beforeBind event. This is invoked upon file or directory creation
	* Added: beforeWriteContent event, this is invoked by PUT and LOCK on an
	  existing resource.
	* Added: beforeUnbind event. This is invoked right before deletion of any
	  resource.
	* Added: afterGetProperties event. This event can be used to make
	  modifications to property responses.
	* Added: beforeLock and beforeUnlock events.
	* Added: afterBind event.
	* Fixed: Copy and Move could fail in the root directory. This is now
	  fixed.
	* Added: Plugins can now be retrieved by their classname. This is useful
	  for inter-plugin communication.
	* Added: The Auth backend can now return usernames and user-id's.
	* Added: The Auth backend got a getUsers method
	* Added: Sabre_DAV_FSExt_Directory now returns quota info

0.12.1-beta (2009-09-11)
	* Fixed: UNLOCK bug. Unlock didn't work at all

0.12-beta (2009-09-10)
	* Updated: Browser plugin now shows multiple {DAV:}resourcetype values
	  if available.
	* Added: Experimental PDO backend for Locks Manager
	* Fixed: Sending Content-Length: 0 for every empty response. This
	  improves NGinx compatibility.
	* Fixed: Last modification time is reported in UTC timezone. This improves
	  Finder compatibility.

0.11-beta (2009-08-11)
	* Updated: Now in Beta
	* Updated: Pear package no longer includes docs/ directory. These just
	  contained rfc's, which are publically available. This reduces the
	  package from ~800k to ~60k
	* Added: generatePropfindResponse now takes a baseUri argument
	* Added: ResourceType property can now contain multiple resourcetypes.
	* Fixed: Issue 13.

0.10-alpha (2009-08-03)
	* Added: Plugin to automatically map GET requests to non-files to
	  PROPFIND (Sabre_DAV_Browser_MapGetToPropFind). This should allow
	  easier debugging of complicated WebDAV setups.
	* Added: Sabre_DAV_Property_Href class. For future use.
	* Added: Ability to choose to use auth-int, auth or both for HTTP Digest
	  authentication. (Issue 11)
	* Changed: Made more methods in Sabre_DAV_Server public.
	* Fixed: TemporaryFileFilter plugin now intercepts HTTP LOCK requests
	  to non-existent files. (Issue 12)
	* Added: Central list of defined xml namespace prefixes. This can reduce
	  Bandwidth and legibility for xml bodies with user-defined namespaces.
	* Added: now a PEAR-compatible package again, thanks to Michael Gauthier
	* Changed: moved default copy and move logic from ObjectTree to Tree class

0.9-alpha (2009-07-21)
	* Changed: Major refactoring, removed most of the logic from the Tree
	  objects. The Server class now directly works with the INode, IFile
	  and IDirectory objects. If you created your own Tree objects,
	  this will most likely break in this release.
	* Changed: Moved all the Locking logic from the Tree and Server classes
	  into a separate plugin.
	* Changed: TemporaryFileFilter is now a plugin.
	* Added: Comes with an autoloader script. This can be used instead of
	  the includer script, and is preferred by some people.
	* Added: AWS Authentication class.
	* Added: simpleserversetup.py script. This will quickly get a fileserver
	  up and running.
	* Added: When subscribing to events, it is now possible to supply a
	  priority. This is for example needed to ensure that the Authentication
	  Plugin is used before any other Plugin.
	* Added: 22 new tests.
	* Added: Users-manager plugin for .htdigest files. Experimental and
	  subject to change.
	* Added: RFC 2324 HTTP 418 status code
	* Fixed: Exclusive locks could in some cases be picked up as shared locks
	* Fixed: Digest auth for non-apache servers had a bug (still not actually
	  tested this well).

0.8-alpha (2009-05-30)
	* Changed: Renamed all exceptions! This is a compatibility break. Every
	  Exception now follows Sabre_DAV_Exception_FileNotFound convention
	  instead of Sabre_DAV_FileNotFoundException.
	* Added: Browser plugin now allows uploading and creating directories
	  straight from the browser.
	* Added: 12 more unittests
	* Fixed: Locking bug, which became prevalent on Windows Vista.
	* Fixed: Netdrive support
	* Fixed: TemporaryFileFilter filtered out too many files. Fixed some
	  of the regexes.
	* Fixed: Added README and ChangeLog to package

0.7-alpha (2009-03-29)
	* Added: System to return complex properties from PROPFIND.
	* Added: support for {DAV:}supportedlock.
	* Added: support for {DAV:}lockdiscovery.
	* Added: 6 new tests.
	* Added: New plugin system.
	* Added: Simple HTML directory plugin, for browser access.
	* Added: Server class now sends back standard pre-condition error xml
	bodies. This was new since RFC4918.
	* Added: Sabre_DAV_Tree_Aggregrate, which can 'host' multiple Tree objects
	into one.
	* Added: simple basis for HTTP REPORT method. This method is not used yet,
	but can be used by plugins to add reports.
	* Changed: ->getSize is only called for files, no longer for collections.
	r303
	* Changed: Sabre_DAV_FilterTree is now Sabre_DAV_Tree_Filter
	* Changed: Sabre_DAV_TemporaryFileFilter is now called
	Sabre_DAV_Tree_TemporaryFileFilter.
	* Changed: removed functions (get(/set)HTTPRequest(/Response)) from Server
	class, and using a public property instead.
	* Fixed: bug related to parsing proppatch and propfind requests. Didn't
	show up in most clients, but it needed fixing regardless. (r255)
	* Fixed: auth-int is now properly supported within HTTP Digest.
	* Fixed: Using application/xml for a mimetype vs. text/xml as per RFC4918
	sec 8.2.
	* Fixed: TemporaryFileFilter now lets through GET's if they actually
	exist on the backend. (r274)
	* FIxed: Some methods didn't get passed through in the FilterTree (r283).
	* Fixed: LockManager is now slightly more complex, Tree classes slightly
	less. (r287)

0.6-alpha (2009-02-16)
	* Added: Now uses streams for files, instead of strings.
	  This means it won't require to hold entire files in memory, which can be
	  an issue if you're dealing with big files. Note that this breaks
	  compatibility for put() and createFile methods.
	* Added: HTTP Digest Authentication helper class.
	* Added: Support for HTTP Range header
	* Added: Support for ETags within If: headers
	* Added: The API can now return ETags and override the default Content-Type
	* Added: starting with basic framework for unittesting, using PHPUnit.
	* Added: 49 unittests.
	* Added: Abstraction for the HTTP request.
	* Updated: Using Clark Notation for tags in properties. This means tags
	are serialized as {namespace}tagName instead of namespace#tagName
	* Fixed: HTTP_BasicAuth class now works as expected.
	* Fixed: DAV_Server uses / for a default baseUrl.
	* Fixed: Last modification date is no longer ignored in PROPFIND.
	* Fixed: PROPFIND now sends back information about the requestUri even
	  when "Depth: 1" is specified.

0.5-alpha (2009-01-14)
	* Added: Added a very simple example for implementing a mapping to PHP
	  file streams. This should allow easy implementation of for example a
	  WebDAV to FTP proxy.
	* Added: HTTP Basic Authentication helper class.
	* Added: Sabre_HTTP_Response class. This centralizes HTTP operations and
	  will be a start towards the creating of a testing framework.
	* Updated: Backwards compatibility break: all require_once() statements
	  are removed
	  from all the files. It is now recommended to use autoloading of
	  classes, or just including lib/Sabre.includes.php. This fix was made
	  to allow easier integration into applications not using this standard
	  inclusion model.
	* Updated: Better in-file documentation.
	* Updated: Sabre_DAV_Tree can now work with Sabre_DAV_LockManager.
	* Updated: Fixes a shared-lock bug.
	* Updated: Removed ?> from the bottom of each php file.
	* Updated: Split up some operations from Sabre_DAV_Server to
	  Sabre_HTTP_Response.
	* Fixed: examples are now actually included in the pear package.

0.4-alpha (2008-11-05)
	* Passes all litmus tests!
	* Added: more examples
	* Added: Custom property support
	* Added: Shared lock support
	* Added: Depth support to locks
	* Added: Locking on unmapped urls (non-existent nodes)
	* Fixed: Advertising as WebDAV class 3 support

0.3-alpha (2008-06-29)
	* Fully working in MS Windows clients.
	* Added: temporary file filter: support for smultron files.
	* Added: Phing build scripts
	* Added: PEAR package
	* Fixed: MOVE bug identified using finder.
	* Fixed: Using gzuncompress instead of gzdecode in the temporary file
	  filter. This seems more common.

0.2-alpha (2008-05-27)
	* Somewhat working in Windows clients
	* Added: Working PROPPATCH method (doesn't support custom properties yet)
	* Added: Temporary filename handling system
	* Added: Sabre_DAV_IQuota to return quota information
	* Added: PROPFIND now reads the request body and only supplies the
	  requested properties

0.1-alpha (2008-04-04)
	* First release!
	* Passes litmus: basic, http and copymove test.
	* Fully working in Finder and DavFSv2

Project started: 2007-12-13<|MERGE_RESOLUTION|>--- conflicted
+++ resolved
@@ -1,4 +1,3 @@
-<<<<<<< HEAD
 1.8.5-stable (2013-04-11)
 	* The zip release ships with sabre/vobject 2.0.7.
 	* Includes changes from version 1.7.7.
@@ -41,11 +40,10 @@
 	  calendar.
 	* Added: The Proxy principal classes now both implement an interface, for
 	  greater flexiblity.
-=======
+
 1.7.8-stable (2013-??-??)
 	* Changed: Sabre\DAV\Client::verifyPeer is now a protected property
 	 (instead of private).
->>>>>>> 42018845
 
 1.7.7-stable (2013-04-11)
 	* The zip release ships with sabre/vobject 2.0.7.
