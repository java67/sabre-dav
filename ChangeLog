--- conflicted
+++ resolved
@@ -1,4 +1,3 @@
-<<<<<<< HEAD
 1.9.0-alpha2 (2013-??-??)
 	* Added: Browser can now inspect any node, if ?sabreaction=browser is
 	  appended.
@@ -74,10 +73,9 @@
 	* Added: Issue #358, adding a component=vevent parameter to the
 	  content-types for calendar objects, if the caldav backend provides this
 	  info.
-=======
+
 1.8.8-stable (2013-??-??)
 	* includes changes from version 1.7.10.
->>>>>>> 10dd6f92
 
 1.8.7-stable (2013-10-02)
 	* the zip release ships with sabre/vobject 2.1.3.
