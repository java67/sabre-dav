--- conflicted
+++ resolved
@@ -16,16 +16,6 @@
         <zip destfile="build/SabreDAV-${sabredav.version}.zip" basedir="build/SabreDAV" prefix="SabreDAV/" />
     </target>
 
-<<<<<<< HEAD
-    <target name="uploadzip" depends="buildzip">
-        <echo>Uploading to Google Code</echo>
-        <propertyprompt propertyName="googlecode.username" promptText="Enter your googlecode username" useExistingValue="true" />
-        <propertyprompt propertyName="googlecode.password" promptText="Enter your googlecode password" useExistingValue="true" />
-        <exec command="bin/googlecode_upload.py -s 'SabreDAV ${sabredav.version}' -p sabredav -u '${googlecode.username}' -w '${googlecode.password}' build/SabreDAV-${sabredav.version}.zip" checkreturn="true" />
-    </target>
-
-=======
->>>>>>> f8bad179
     <target name="clean" depends="init">
         <echo msg="Removing build files (cleaning up distribution)" />
         <delete dir="docs/api" />
