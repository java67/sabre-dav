<?php

/**
 * SabreDAV's autoloader
 *
 * This file is kept for backwards compatibility purposes.
 * SabreDAV now uses the composer autoloader.
 *
 * You should stop including this file, and include 'vendor/autoload.php'
 * instead.
 *
 * @package Sabre
 * @subpackage DAV
 * @deprecated Will be removed in a future version!
 * @copyright Copyright (C) 2007-2012 Rooftop Solutions. All rights reserved.
 * @author Evert Pot (http://www.rooftopsolutions.nl/)
 * @license http://code.google.com/p/sabredav/wiki/License Modified BSD License
 */

/**
 * We are assuming that the composer autoloader is just 2 directories up.
 *
 * This is not the case when sabredav is installed as a dependency. But, in
 * those cases it's not expected that people will look for this file anyway.
 */
<<<<<<< HEAD
function Sabre_autoload($className) {

    // Old style class names, we're automatically gonna map them to namespaces
    if (strpos($className,'Sabre_')===0) {

        $namespacedName = str_replace('_','\\', $className);

        if (!class_exists($namespacedName, false) && !interface_exists($namespacedName, false)) {
            include dirname(__FILE__) . '/' . str_replace('_','/',substr($className,6)) . '.php';
        }

        class_alias($namespacedName, $className);
    }

    if(strpos($className,'Sabre\\')===0) {

        include dirname(__FILE__) . '/' . str_replace('\\','/',substr($className,6)) . '.php';

    }

}
=======
>>>>>>> 9addbfd6

require __DIR__ . '/../../vendor/autoload.php';<|MERGE_RESOLUTION|>--- conflicted
+++ resolved
@@ -23,29 +23,5 @@
  * This is not the case when sabredav is installed as a dependency. But, in
  * those cases it's not expected that people will look for this file anyway.
  */
-<<<<<<< HEAD
-function Sabre_autoload($className) {
-
-    // Old style class names, we're automatically gonna map them to namespaces
-    if (strpos($className,'Sabre_')===0) {
-
-        $namespacedName = str_replace('_','\\', $className);
-
-        if (!class_exists($namespacedName, false) && !interface_exists($namespacedName, false)) {
-            include dirname(__FILE__) . '/' . str_replace('_','/',substr($className,6)) . '.php';
-        }
-
-        class_alias($namespacedName, $className);
-    }
-
-    if(strpos($className,'Sabre\\')===0) {
-
-        include dirname(__FILE__) . '/' . str_replace('\\','/',substr($className,6)) . '.php';
-
-    }
-
-}
-=======
->>>>>>> 9addbfd6
 
 require __DIR__ . '/../../vendor/autoload.php';