<?php

namespace Sabre\DAVACL;

use
    Sabre\DAV,
    Sabre\HTTP\URLUtil;

/**
 * Principal class
 *
 * This class is a representation of a simple principal
 *
 * Many WebDAV specs require a user to show up in the directory
 * structure.
 *
 * This principal also has basic ACL settings, only allowing the principal
 * access it's own principal.
 *
 * @copyright Copyright (C) 2007-2014 fruux GmbH (https://fruux.com/).
 * @author Evert Pot (http://evertpot.com/)
 * @license http://sabre.io/license/ Modified BSD License
 */
class Principal extends DAV\Node implements IPrincipal, DAV\IProperties, IACL {

    /**
     * Struct with principal information.
     *
     * @var array
     */
    protected $principalProperties;

    /**
     * Principal backend
     *
     * @var PrincipalBackend\BackendInterface
     */
    protected $principalBackend;

    /**
     * Creates the principal object
     *
     * @param IPrincipalBackend $principalBackend
     * @param array $principalProperties
     */
    public function __construct(PrincipalBackend\BackendInterface $principalBackend, array $principalProperties = array()) {

        if (!isset($principalProperties['uri'])) {
            throw new DAV\Exception('The principal properties must at least contain the \'uri\' key');
        }
        $this->principalBackend = $principalBackend;
        $this->principalProperties = $principalProperties;

    }

    /**
     * Returns the full principal url
     *
     * @return string
     */
    public function getPrincipalUrl() {

        return $this->principalProperties['uri'];

    }

    /**
     * Returns a list of alternative urls for a principal
     *
     * This can for example be an email address, or ldap url.
     *
     * @return array
     */
    public function getAlternateUriSet() {

        $uris = array();
        if (isset($this->principalProperties['{DAV:}alternate-URI-set'])) {

            $uris = $this->principalProperties['{DAV:}alternate-URI-set'];

        }

        if (isset($this->principalProperties['{http://sabredav.org/ns}email-address'])) {
            $uris[] = 'mailto:' . $this->principalProperties['{http://sabredav.org/ns}email-address'];
        }

        return array_unique($uris);

    }

    /**
     * Returns the list of group members
     *
     * If this principal is a group, this function should return
     * all member principal uri's for the group.
     *
     * @return array
     */
    public function getGroupMemberSet() {

        return $this->principalBackend->getGroupMemberSet($this->principalProperties['uri']);

    }

    /**
     * Returns the list of groups this principal is member of
     *
     * If this principal is a member of a (list of) groups, this function
     * should return a list of principal uri's for it's members.
     *
     * @return array
     */
    public function getGroupMembership() {

        return $this->principalBackend->getGroupMemberShip($this->principalProperties['uri']);

    }


    /**
     * Sets a list of group members
     *
     * If this principal is a group, this method sets all the group members.
     * The list of members is always overwritten, never appended to.
     *
     * This method should throw an exception if the members could not be set.
     *
     * @param array $groupMembers
     * @return void
     */
    public function setGroupMemberSet(array $groupMembers) {

        $this->principalBackend->setGroupMemberSet($this->principalProperties['uri'], $groupMembers);

    }


    /**
     * Returns this principals name.
     *
     * @return string
     */
    public function getName() {

        $uri = $this->principalProperties['uri'];
        list(, $name) = URLUtil::splitPath($uri);
        return $name;

    }

    /**
     * Returns the name of the user
     *
     * @return string
     */
    public function getDisplayName() {

        if (isset($this->principalProperties['{DAV:}displayname'])) {
            return $this->principalProperties['{DAV:}displayname'];
        } else {
            return $this->getName();
        }

    }

    /**
     * Returns a list of properties
     *
     * @param array $requestedProperties
     * @return array
     */
    public function getProperties($requestedProperties) {

        $newProperties = array();
        foreach($requestedProperties as $propName) {

            if (isset($this->principalProperties[$propName])) {
                $newProperties[$propName] = $this->principalProperties[$propName];
            }

        }

        return $newProperties;

    }

    /**
<<<<<<< HEAD
     * Updates this principals properties.
     *
     * @param array $mutations
     * @see Sabre\DAV\IProperties::updateProperties
     * @return bool|array
=======
     * Updates properties on this node.
     *
     * This method received a PropPatch object, which contains all the
     * information about the update.
     *
     * To update specific properties, call the 'handle' method on this object.
     * Read the PropPatch documentation for more information.
     *
     * @param DAV\PropPatch $propPatch
     * @return void
>>>>>>> dbbc25cb
     */
    public function propPatch(DAV\PropPatch $propPatch) {

        return $this->principalBackend->updatePrincipal(
            $this->principalProperties['uri'],
            $propPatch
        );

    }

    /**
     * Returns the owner principal
     *
     * This must be a url to a principal, or null if there's no owner
     *
     * @return string|null
     */
    public function getOwner() {

        return $this->principalProperties['uri'];


    }

    /**
     * Returns a group principal
     *
     * This must be a url to a principal, or null if there's no owner
     *
     * @return string|null
     */
    public function getGroup() {

        return null;

    }

    /**
     * Returns a list of ACE's for this node.
     *
     * Each ACE has the following properties:
     *   * 'privilege', a string such as {DAV:}read or {DAV:}write. These are
     *     currently the only supported privileges
     *   * 'principal', a url to the principal who owns the node
     *   * 'protected' (optional), indicating that this ACE is not allowed to
     *      be updated.
     *
     * @return array
     */
    public function getACL() {

        return [
            [
                'privilege' => '{DAV:}read',
                'principal' => '{DAV:}authenticated',
                'protected' => true,
            ],
        ];

    }

    /**
     * Updates the ACL
     *
     * This method will receive a list of new ACE's.
     *
     * @param array $acl
     * @return void
     */
    public function setACL(array $acl) {

        throw new DAV\Exception\MethodNotAllowed('Updating ACLs is not allowed here');

    }

    /**
     * Returns the list of supported privileges for this node.
     *
     * The returned data structure is a list of nested privileges.
     * See Sabre\DAVACL\Plugin::getDefaultSupportedPrivilegeSet for a simple
     * standard structure.
     *
     * If null is returned from this method, the default privilege set is used,
     * which is fine for most common usecases.
     *
     * @return array|null
     */
    public function getSupportedPrivilegeSet() {

        return null;

    }

}<|MERGE_RESOLUTION|>--- conflicted
+++ resolved
@@ -185,13 +185,6 @@
     }
 
     /**
-<<<<<<< HEAD
-     * Updates this principals properties.
-     *
-     * @param array $mutations
-     * @see Sabre\DAV\IProperties::updateProperties
-     * @return bool|array
-=======
      * Updates properties on this node.
      *
      * This method received a PropPatch object, which contains all the
@@ -202,7 +195,6 @@
      *
      * @param DAV\PropPatch $propPatch
      * @return void
->>>>>>> dbbc25cb
      */
     public function propPatch(DAV\PropPatch $propPatch) {
 
