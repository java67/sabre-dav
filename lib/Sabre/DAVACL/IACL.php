<?php

namespace Sabre\DAVACL;
use Sabre\DAV;

/**
 * ACL-enabled node
 *
 * If you want to add WebDAV ACL to a node, you must implement this class
 *
<<<<<<< HEAD
 * @copyright Copyright (C) 2007-2012 Rooftop Solutions. All rights reserved.
=======
 * @package Sabre
 * @subpackage DAVACL
 * @copyright Copyright (C) 2007-2013 Rooftop Solutions. All rights reserved.
>>>>>>> 9f5c1f99
 * @author Evert Pot (http://www.rooftopsolutions.nl/)
 * @license http://code.google.com/p/sabredav/wiki/License Modified BSD License
 */
interface IACL extends DAV\INode {

    /**
     * Returns the owner principal
     *
     * This must be a url to a principal, or null if there's no owner
     *
     * @return string|null
     */
    function getOwner();

    /**
     * Returns a group principal
     *
     * This must be a url to a principal, or null if there's no owner
     *
     * @return string|null
     */
    function getGroup();

    /**
     * Returns a list of ACE's for this node.
     *
     * Each ACE has the following properties:
     *   * 'privilege', a string such as {DAV:}read or {DAV:}write. These are
     *     currently the only supported privileges
     *   * 'principal', a url to the principal who owns the node
     *   * 'protected' (optional), indicating that this ACE is not allowed to
     *      be updated.
     *
     * @return array
     */
    function getACL();

    /**
     * Updates the ACL
     *
     * This method will receive a list of new ACE's as an array argument.
     *
     * @param array $acl
     * @return void
     */
    function setACL(array $acl);

    /**
     * Returns the list of supported privileges for this node.
     *
     * The returned data structure is a list of nested privileges.
     * See Sabre\DAVACL\Plugin::getDefaultSupportedPrivilegeSet for a simple
     * standard structure.
     *
     * If null is returned from this method, the default privilege set is used,
     * which is fine for most common usecases.
     *
     * @return array|null
     */
    function getSupportedPrivilegeSet();


}<|MERGE_RESOLUTION|>--- conflicted
+++ resolved
@@ -8,13 +8,7 @@
  *
  * If you want to add WebDAV ACL to a node, you must implement this class
  *
-<<<<<<< HEAD
- * @copyright Copyright (C) 2007-2012 Rooftop Solutions. All rights reserved.
-=======
- * @package Sabre
- * @subpackage DAVACL
  * @copyright Copyright (C) 2007-2013 Rooftop Solutions. All rights reserved.
->>>>>>> 9f5c1f99
  * @author Evert Pot (http://www.rooftopsolutions.nl/)
  * @license http://code.google.com/p/sabredav/wiki/License Modified BSD License
  */
