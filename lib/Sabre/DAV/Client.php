--- conflicted
+++ resolved
@@ -415,11 +415,7 @@
                 case 500 :
                     throw new Exception('Internal server error');
                 case 501 :
-<<<<<<< HEAD
-                    throw new Exception\NotImplemented('Not Implemeneted');
-=======
-                    throw new Sabre_DAV_Exception_NotImplemented('Not Implemented');
->>>>>>> 9addbfd6
+                    throw new Exception\NotImplemented('Not Implemented');
                 case 507 :
                     throw new Exception\InsufficientStorage('Insufficient storage');
                 default:
