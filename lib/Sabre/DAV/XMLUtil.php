<?php

/**
 * XML utilities for WebDAV
 *
 * @package Sabre
 * @subpackage DAV
 * @copyright Copyright (C) 2007-2012 Rooftop Solutions. All rights reserved.
 * @author Evert Pot (http://www.rooftopsolutions.nl/)
 * @license http://code.google.com/p/sabredav/wiki/License Modified BSD License
 */
class Sabre_DAV_XMLUtil {

    /**
     * Returns the 'clark notation' for an element.
     *
     * For example, and element encoded as:
     * <b:myelem xmlns:b="http://www.example.org/" />
     * will be returned as:
     * {http://www.example.org}myelem
     *
     * This format is used throughout the SabreDAV sourcecode.
     *
     * This function will return null if a nodetype other than an Element is passed.
     *
     * @param DOMNode $dom
     * @return string
     */
    static function toClarkNotation(DOMNode $dom) {

        if ($dom->nodeType !== XML_ELEMENT_NODE) return null;

        $ns = $dom->namespaceURI;

        // Mapping to clark notation
        return '{' . $ns . '}' . $dom->localName;

    }

    /**
     * Parses a clark-notation string, and returns the namespace and element
     * name components.
     *
     * If the string was invalid, it will throw an InvalidArgumentException.
     *
     * @param string $str
     * @throws InvalidArgumentException
     * @return array
     */
    static function parseClarkNotation($str) {

        if (!preg_match('/^{([^}]*)}(.*)$/',$str,$matches)) {
            throw new InvalidArgumentException('\'' . $str . '\' is not a valid clark-notation formatted string');
        }

        return array(
            $matches[1],
            $matches[2]
        );

    }

    /**
     * This method provides a generic way to load a DOMDocument for WebDAV use.
     *
     * This method throws a Sabre_DAV_Exception_BadRequest exception for any xml errors.
     * It does not preserve whitespace.
     *
     * @param string $xml
     * @throws Sabre_DAV_Exception_BadRequest
     * @return DOMDocument
     */
    static function loadDOMDocument($xml) {

        if (empty($xml))
            throw new Sabre_DAV_Exception_BadRequest('Empty XML document sent');

        // The BitKinex client sends xml documents as UTF-16. PHP 5.3.1 (and presumably lower)
        // does not support this, so we must intercept this and convert to UTF-8.
        if (substr($xml,0,12) === "\x3c\x00\x3f\x00\x78\x00\x6d\x00\x6c\x00\x20\x00") {

            // Note: the preceeding byte sequence is "<?xml" encoded as UTF_16, without the BOM.
            $xml = iconv('UTF-16LE','UTF-8',$xml);

            // Because the xml header might specify the encoding, we must also change this.
            // This regex looks for the string encoding="UTF-16" and replaces it with
            // encoding="UTF-8".
            $xml = preg_replace('|<\?xml([^>]*)encoding="UTF-16"([^>]*)>|u','<?xml\1encoding="UTF-8"\2>',$xml);

        }

        // Retaining old error setting
        $oldErrorSetting =  libxml_use_internal_errors(true);

        // Clearing any previous errors
        libxml_clear_errors();

        $dom = new DOMDocument();
<<<<<<< HEAD
        $dom->loadXML($xml,LIBXML_NOWARNING | LIBXML_NOERROR);
=======
>>>>>>> f79172d3

        // We don't generally care about any whitespace
        $dom->preserveWhiteSpace = false;
        
        $dom->loadXML(self::convertDAVNamespace($xml),LIBXML_NOWARNING | LIBXML_NOERROR);

        if ($error = libxml_get_last_error()) {
            libxml_clear_errors();
            throw new Sabre_DAV_Exception_BadRequest('The request body had an invalid XML body. (message: ' . $error->message . ', errorcode: ' . $error->code . ', line: ' . $error->line . ')');
        }

        // Restoring old mechanism for error handling
        if ($oldErrorSetting===false) libxml_use_internal_errors(false);

        return $dom;

    }

    /**
     * Parses all WebDAV properties out of a DOM Element
     *
     * Generally WebDAV properties are enclosed in {DAV:}prop elements. This
     * method helps by going through all these and pulling out the actual
     * propertynames, making them array keys and making the property values,
     * well.. the array values.
     *
     * If no value was given (self-closing element) null will be used as the
     * value. This is used in for example PROPFIND requests.
     *
     * Complex values are supported through the propertyMap argument. The
     * propertyMap should have the clark-notation properties as it's keys, and
     * classnames as values.
     *
     * When any of these properties are found, the unserialize() method will be
     * (statically) called. The result of this method is used as the value.
     *
     * @param DOMElement $parentNode
     * @param array $propertyMap
     * @return array
     */
    static function parseProperties(DOMElement $parentNode, array $propertyMap = array()) {

        $propList = array();
        foreach($parentNode->childNodes as $propNode) {

            if (Sabre_DAV_XMLUtil::toClarkNotation($propNode)!=='{DAV:}prop') continue;

            foreach($propNode->childNodes as $propNodeData) {

                /* If there are no elements in here, we actually get 1 text node, this special case is dedicated to netdrive */
                if ($propNodeData->nodeType != XML_ELEMENT_NODE) continue;

                $propertyName = Sabre_DAV_XMLUtil::toClarkNotation($propNodeData);
                if (isset($propertyMap[$propertyName])) {
                    $propList[$propertyName] = call_user_func(array($propertyMap[$propertyName],'unserialize'),$propNodeData);
                } else {
                    $propList[$propertyName] = $propNodeData->textContent;
                }
            }


        }
        return $propList;

    }

}<|MERGE_RESOLUTION|>--- conflicted
+++ resolved
@@ -96,15 +96,11 @@
         libxml_clear_errors();
 
         $dom = new DOMDocument();
-<<<<<<< HEAD
-        $dom->loadXML($xml,LIBXML_NOWARNING | LIBXML_NOERROR);
-=======
->>>>>>> f79172d3
 
         // We don't generally care about any whitespace
         $dom->preserveWhiteSpace = false;
         
-        $dom->loadXML(self::convertDAVNamespace($xml),LIBXML_NOWARNING | LIBXML_NOERROR);
+        $dom->loadXML($xml,LIBXML_NOWARNING | LIBXML_NOERROR);
 
         if ($error = libxml_get_last_error()) {
             libxml_clear_errors();
