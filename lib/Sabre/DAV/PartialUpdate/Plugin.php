--- conflicted
+++ resolved
@@ -98,15 +98,8 @@
     public function getHTTPMethods($uri) {
 
         $tree = $this->server->tree;
-<<<<<<< HEAD
-        
         if ($tree->nodeExists($uri) && 
             $tree->getNodeForPath($uri) instanceof IFile) {
-=======
-
-        if ($tree->nodeExists($uri) &&
-            $tree->getNodeForPath($uri) instanceof Sabre_DAV_PartialUpdate_IFile) {
->>>>>>> 41fc40df
             return array('PATCH');
          }
 
@@ -139,13 +132,8 @@
 
         // Get the node. Will throw a 404 if not found
         $node = $this->server->tree->getNodeForPath($uri);
-<<<<<<< HEAD
-        if (!($node instanceof IFile)) {
+        if (!$node instanceof IFile && !$node instanceof IPatchSupport) {
             throw new DAV\Exception\MethodNotAllowed('The target resource does not support the PATCH method.');
-=======
-        if (!$node instanceof Sabre_DAV_PartialUpdate_IFile && !$node instanceof Sabre_DAV_PartialUpdate_IPatchSupport) {
-            throw new Sabre_DAV_Exception_MethodNotAllowed('The target resource does not support the PATCH method.');
->>>>>>> 41fc40df
         }
 
         $range = $this->getHTTPUpdateRange();
@@ -163,20 +151,7 @@
         }
 
         $len = $this->server->httpRequest->getHeader('Content-Length');
-<<<<<<< HEAD
-
-        // Load the begin and end data
-        $start = ($range[0])?$range[0]:0;
-        $end   = ($range[1])?$range[1]:$start+$len-1;
-
-        // Check consistency
-        if($end < $start)
-            throw new DAV\Exception\RequestedRangeNotSatisfiable('The end offset (' . $range[1] . ') is lower than the start offset (' . $range[0] . ')');
-        if($end - $start + 1 != $len)
-            throw new DAV\Exception\RequestedRangeNotSatisfiable('Actual data length (' . $len . ') is not consistent with begin (' . $range[0] . ') and end (' . $range[1] . ') offsets');
-
-=======
-        if (!$len) throw new Sabre_DAV_Exception_LengthRequired('A Content-Length header is required');
+        if (!$len) throw new DAV\Exception\LengthRequired('A Content-Length header is required');
 
         switch($range[0]) {
             case self::RANGE_START :
@@ -185,15 +160,14 @@
                     $range[2] = $range[1] + $len - 1;
                 } else {
                     if ($range[2] < $range[1]) {
-                        throw new Sabre_DAV_Exception_RequestedRangeNotSatisfiable('The end offset (' . $range[2] . ') is lower than the start offset (' . $range[1] . ')');
+                        throw new DAV\Exception\RequestedRangeNotSatisfiable('The end offset (' . $range[2] . ') is lower than the start offset (' . $range[1] . ')');
                     }
                     if($range[2] - $range[1] + 1 != $len) {
-                        throw new Sabre_DAV_Exception_RequestedRangeNotSatisfiable('Actual data length (' . $len . ') is not consistent with begin (' . $range[1] . ') and end (' . $range[2] . ') offsets');
+                        throw new DAV\Exception\RequestedRangeNotSatisfiable('Actual data length (' . $len . ') is not consistent with begin (' . $range[1] . ') and end (' . $range[2] . ') offsets');
                     }
                 }
                 break;
         }
->>>>>>> 41fc40df
         // Checking If-None-Match and related headers.
         if (!$this->server->checkPreconditions()) return;
 
@@ -209,12 +183,12 @@
             // The old interface
             switch($range[0]) {
                 case self::RANGE_APPEND :
-                    throw new Sabre_DAV_Exception_NotImplemented('This node does not support the append syntax. Please upgrade it to IPatchSupport');
+                    throw new DAV\Exception\NotImplemented('This node does not support the append syntax. Please upgrade it to IPatchSupport');
                 case self::RANGE_START :
                     $etag = $node->putRange($body, $range[1]);
                     break;
                 case self::RANGE_END :
-                    throw new Sabre_DAV_Exception_NotImplemented('This node does not support the end-range syntax. Please upgrade it to IPatchSupport');
+                    throw new DAV\Exception\NotImplemented('This node does not support the end-range syntax. Please upgrade it to IPatchSupport');
                     break;
             }
         }
