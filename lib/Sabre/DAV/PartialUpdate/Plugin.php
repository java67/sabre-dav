--- conflicted
+++ resolved
@@ -64,30 +64,6 @@
     }
 
     /**
-<<<<<<< HEAD
-=======
-     * This method is called by the Server if the user used an HTTP method
-     * the server didn't recognize.
-     *
-     * This plugin intercepts the PATCH methods.
-     *
-     * @param string $method
-     * @param string $uri
-     * @return bool|null
-     */
-    public function unknownMethod($method, $uri) {
-
-        switch($method) {
-
-            case 'PATCH':
-                return $this->httpPatch($uri);
-
-        }
-
-    }
-
-    /**
->>>>>>> 3d0a64d3
      * Use this method to tell the server this plugin defines additional
      * HTTP methods.
      *
@@ -104,15 +80,7 @@
     public function getHTTPMethods($uri) {
 
         $tree = $this->server->tree;
-<<<<<<< HEAD
-
-        if ($tree->nodeExists($uri) &&
-            $tree->getNodeForPath($uri) instanceof IFile) {
-            return array('PATCH');
-         }
-
-         return array();
-=======
+
         if ($tree->nodeExists($uri)) {
             $node = $tree->getNodeForPath($uri);
             if ($node instanceof IFile || $node instanceof IPatchSupport) {
@@ -120,7 +88,6 @@
             }
         }
         return array();
->>>>>>> 3d0a64d3
 
     }
 
@@ -151,13 +118,8 @@
         $path = $request->getPath();
 
         // Get the node. Will throw a 404 if not found
-<<<<<<< HEAD
-        $node = $this->server->tree->getNodeForPath($path);
-        if (!($node instanceof IFile)) {
-=======
         $node = $this->server->tree->getNodeForPath($uri);
         if (!$node instanceof IFile && !$node instanceof IPatchSupport) {
->>>>>>> 3d0a64d3
             throw new DAV\Exception\MethodNotAllowed('The target resource does not support the PATCH method.');
         }
 
@@ -175,25 +137,6 @@
             throw new DAV\Exception\UnsupportedMediaType('Unknown Content-Type header "' . $contentType . '"');
         }
 
-<<<<<<< HEAD
-        $len = $request->getHeader('Content-Length');
-
-        // Load the begin and end data
-        $start = ($range[0])?$range[0]:0;
-        $end   = ($range[1])?$range[1]:$start+$len-1;
-
-        // Check consistency
-        if($end < $start)
-            throw new DAV\Exception\RequestedRangeNotSatisfiable('The end offset (' . $range[1] . ') is lower than the start offset (' . $range[0] . ')');
-        if($end - $start + 1 != $len)
-            throw new DAV\Exception\RequestedRangeNotSatisfiable('Actual data length (' . $len . ') is not consistent with begin (' . $range[0] . ') and end (' . $range[1] . ') offsets');
-
-        if (!$this->server->emit('beforeWriteContent', [$path, $node, null]))
-            return;
-
-        $body = $request->getBodyAsStream();
-        $etag = $node->putRange($body, $start-1);
-=======
         $len = $this->server->httpRequest->getHeader('Content-Length');
         if (!$len) throw new DAV\Exception\LengthRequired('A Content-Length header is required');
 
@@ -236,7 +179,6 @@
                     break;
             }
         }
->>>>>>> 3d0a64d3
 
         $this->server->emit('afterWriteContent', [$path, $node]);
 
