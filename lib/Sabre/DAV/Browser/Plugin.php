<?php

/**
 * Browser Plugin
 *
 * This plugin provides a html representation, so that a WebDAV server may be accessed
 * using a browser.
 *
 * The class intercepts GET requests to collection resources and generates a simple
 * html index.
 *
 * @package Sabre
 * @subpackage DAV
 * @copyright Copyright (C) 2007-2012 Rooftop Solutions. All rights reserved.
 * @author Evert Pot (http://www.rooftopsolutions.nl/)
 * @license http://code.google.com/p/sabredav/wiki/License Modified BSD License
 */
class Sabre_DAV_Browser_Plugin extends Sabre_DAV_ServerPlugin {

    /**
     * List of default icons for nodes.
     *
     * This is an array with class / interface names as keys, and asset names
     * as values.
     *
     * The evaluation order is reversed. The last item in the list gets
     * precendence.
     *
     * @var array
     */
    public $iconMap = array(
        'Sabre_DAV_IFile' => 'icons/file',
        'Sabre_DAV_ICollection' => 'icons/collection',
        'Sabre_DAVACL_IPrincipal' => 'icons/principal',
        'Sabre_CalDAV_ICalendar' => 'icons/calendar',
        'Sabre_CardDAV_IAddressBook' => 'icons/addressbook',
        'Sabre_CardDAV_ICard' => 'icons/card',
    );

    /**
     * The file extension used for all icons
     *
     * @var string
     */
    public $iconExtension = '.png';

    /**
     * reference to server class
     *
     * @var Sabre_DAV_Server
     */
    protected $server;

    /**
     * enablePost turns on the 'actions' panel, which allows people to create
     * folders and upload files straight from a browser.
     *
     * @var bool
     */
    protected $enablePost = true;

    /**
     * By default the browser plugin will generate a favicon and other images.
     * To turn this off, set this property to false.
     *
     * @var bool
     */
    protected $enableAssets = true;

    /**
     * Creates the object.
     *
     * By default it will allow file creation and uploads.
     * Specify the first argument as false to disable this
     *
     * @param bool $enablePost
     */
    public function __construct($enablePost=true, $enableAssets = true) {

        $this->enablePost = $enablePost;
        $this->enableAssets = $enableAssets;

    }

    /**
     * Initializes the plugin and subscribes to events
     *
     * @param Sabre_DAV_Server $server
     * @return void
     */
    public function initialize(Sabre_DAV_Server $server) {

        $this->server = $server;
        $this->server->subscribeEvent('beforeMethod',array($this,'httpGetInterceptor'));
        $this->server->subscribeEvent('onHTMLActionsPanel', array($this, 'htmlActionsPanel'),200);
        if ($this->enablePost) $this->server->subscribeEvent('unknownMethod',array($this,'httpPOSTHandler'));
    }

    /**
     * This method intercepts GET requests to collections and returns the html
     *
     * @param string $method
     * @param string $uri
     * @return bool
     */
    public function httpGetInterceptor($method, $uri) {

        if ($method !== 'GET') return true;

        // We're not using straight-up $_GET, because we want everything to be
        // unit testable.
        $getVars = array();
        parse_str($this->server->httpRequest->getQueryString(), $getVars);

        if (isset($getVars['sabreAction']) && $getVars['sabreAction'] === 'asset' && isset($getVars['assetName'])) {
            $this->serveAsset($getVars['assetName']);
            return false;
        }

        try {
            $node = $this->server->tree->getNodeForPath($uri);
        } catch (Sabre_DAV_Exception_NotFound $e) {
            // We're simply stopping when the file isn't found to not interfere
            // with other plugins.
            return;
        }
        if ($node instanceof Sabre_DAV_IFile)
            return;

        $this->server->httpResponse->sendStatus(200);
        $this->server->httpResponse->setHeader('Content-Type','text/html; charset=utf-8');

        $this->server->httpResponse->sendBody(
            $this->generateDirectoryIndex($uri)
        );

        return false;

    }

    /**
     * Handles POST requests for tree operations.
     *
     * @param string $method
     * @param string $uri
     * @return bool
     */
    public function httpPOSTHandler($method, $uri) {

        if ($method!='POST') return;
        $contentType = $this->server->httpRequest->getHeader('Content-Type');
        list($contentType) = explode(';', $contentType);
        if ($contentType !== 'application/x-www-form-urlencoded' &&
            $contentType !== 'multipart/form-data') {
                return;
        }
        $postVars = $this->server->httpRequest->getPostVars();

        if (!isset($postVars['sabreAction']))
            return;

        if ($this->server->broadcastEvent('onBrowserPostAction', array($uri, $postVars['sabreAction'], $postVars))) {

            switch($postVars['sabreAction']) {

                case 'mkcol' :
                    if (isset($postVars['name']) && trim($postVars['name'])) {
                        // Using basename() because we won't allow slashes
                        list(, $folderName) = Sabre_DAV_URLUtil::splitPath(trim($postVars['name']));
                        $this->server->createDirectory($uri . '/' . $folderName);
                    }
                    break;
                case 'put' :
                    if ($_FILES) $file = current($_FILES);
                    else break;

                    list(, $newName) = Sabre_DAV_URLUtil::splitPath(trim($file['name']));
                    if (isset($postVars['name']) && trim($postVars['name']))
                        $newName = trim($postVars['name']);

                    // Making sure we only have a 'basename' component
                    list(, $newName) = Sabre_DAV_URLUtil::splitPath($newName);

<<<<<<< HEAD

                    if (is_uploaded_file($file['tmp_name'])) {
                        $parent = $this->server->tree->getNodeForPath(trim($uri,'/'));
                        $parent->createFile($newName,fopen($file['tmp_name'],'r'));
                    }
                    break;

            }
=======
            case 'mkcol' :
                if (isset($_POST['name']) && trim($_POST['name'])) {
                    // Using basename() because we won't allow slashes
                    list(, $folderName) = Sabre_DAV_URLUtil::splitPath(trim($_POST['name']));
                    $this->server->createDirectory($uri . '/' . $folderName);
                }
                break;
            case 'put' :
                if ($_FILES) $file = current($_FILES);
                else break;
                $newName = trim($file['name']);
                list(, $newName) = Sabre_DAV_URLUtil::splitPath(trim($file['name']));
                if (isset($_POST['name']) && trim($_POST['name']))
                    $newName = trim($_POST['name']);

                // Making sure we only have a 'basename' component
                list(, $newName) = Sabre_DAV_URLUtil::splitPath($newName);
               
                if (is_uploaded_file($file['tmp_name'])) {
                    $this->server->createFile($uri . '/' . $newName, fopen($file['tmp_name'],'r'));
                }
>>>>>>> 7cab43e5

        }
        $this->server->httpResponse->setHeader('Location',$this->server->httpRequest->getUri());
        $this->server->httpResponse->sendStatus(302);
        return false;

    }

    /**
     * Escapes a string for html.
     *
     * @param string $value
     * @return string
     */
    public function escapeHTML($value) {

        return htmlspecialchars($value,ENT_QUOTES,'UTF-8');

    }

    /**
     * Generates the html directory index for a given url
     *
     * @param string $path
     * @return string
     */
    public function generateDirectoryIndex($path) {

        $html = "<html>
<head>
  <title>Index for " . $this->escapeHTML($path) . "/ - SabreDAV " . Sabre_DAV_Version::VERSION . "</title>
  <style type=\"text/css\">
  body { Font-family: arial}
  h1 { font-size: 150% }
  </style>
        ";

        if ($this->enableAssets) {
            $html.='<link rel="shortcut icon" href="'.$this->getAssetUrl('favicon.ico').'" type="image/vnd.microsoft.icon" />';
        }

        $html .= "</head>
<body>
  <h1>Index for " . $this->escapeHTML($path) . "/</h1>
  <table>
    <tr><th width=\"24\"></th><th>Name</th><th>Type</th><th>Size</th><th>Last modified</th></tr>
    <tr><td colspan=\"5\"><hr /></td></tr>";

        $files = $this->server->getPropertiesForPath($path,array(
            '{DAV:}displayname',
            '{DAV:}resourcetype',
            '{DAV:}getcontenttype',
            '{DAV:}getcontentlength',
            '{DAV:}getlastmodified',
        ),1);

        $parent = $this->server->tree->getNodeForPath($path);


        if ($path) {

            list($parentUri) = Sabre_DAV_URLUtil::splitPath($path);
            $fullPath = Sabre_DAV_URLUtil::encodePath($this->server->getBaseUri() . $parentUri);

            $icon = $this->enableAssets?'<a href="' . $fullPath . '"><img src="' . $this->getAssetUrl('icons/parent' . $this->iconExtension) . '" width="24" alt="Parent" /></a>':'';
            $html.= "<tr>
    <td>$icon</td>
    <td><a href=\"{$fullPath}\">..</a></td>
    <td>[parent]</td>
    <td></td>
    <td></td>
    </tr>";

        }

        foreach($files as $file) {

            // This is the current directory, we can skip it
            if (rtrim($file['href'],'/')==$path) continue;

            list(, $name) = Sabre_DAV_URLUtil::splitPath($file['href']);

            $type = null;


            if (isset($file[200]['{DAV:}resourcetype'])) {
                $type = $file[200]['{DAV:}resourcetype']->getValue();

                // resourcetype can have multiple values
                if (!is_array($type)) $type = array($type);

                foreach($type as $k=>$v) {

                    // Some name mapping is preferred
                    switch($v) {
                        case '{DAV:}collection' :
                            $type[$k] = 'Collection';
                            break;
                        case '{DAV:}principal' :
                            $type[$k] = 'Principal';
                            break;
                        case '{urn:ietf:params:xml:ns:carddav}addressbook' :
                            $type[$k] = 'Addressbook';
                            break;
                        case '{urn:ietf:params:xml:ns:caldav}calendar' :
                            $type[$k] = 'Calendar';
                            break;
                        case '{urn:ietf:params:xml:ns:caldav}schedule-inbox' :
                            $type[$k] = 'Schedule Inbox';
                            break;
                        case '{urn:ietf:params:xml:ns:caldav}schedule-outbox' :
                            $type[$k] = 'Schedule Outbox';
                            break;
                        case '{http://calendarserver.org/ns/}calendar-proxy-read' :
                            $type[$k] = 'Proxy-Read';
                            break;
                        case '{http://calendarserver.org/ns/}calendar-proxy-write' :
                            $type[$k] = 'Proxy-Write';
                            break;
                    }

                }
                $type = implode(', ', $type);
            }

            // If no resourcetype was found, we attempt to use
            // the contenttype property
            if (!$type && isset($file[200]['{DAV:}getcontenttype'])) {
                $type = $file[200]['{DAV:}getcontenttype'];
            }
            if (!$type) $type = 'Unknown';

            $size = isset($file[200]['{DAV:}getcontentlength'])?(int)$file[200]['{DAV:}getcontentlength']:'';
            $lastmodified = isset($file[200]['{DAV:}getlastmodified'])?$file[200]['{DAV:}getlastmodified']->getTime()->format(DateTime::ATOM):'';

            $fullPath = Sabre_DAV_URLUtil::encodePath('/' . trim($this->server->getBaseUri() . ($path?$path . '/':'') . $name,'/'));

            $displayName = isset($file[200]['{DAV:}displayname'])?$file[200]['{DAV:}displayname']:$name;

            $displayName = $this->escapeHTML($displayName);
            $type = $this->escapeHTML($type);

            $icon = '';

            if ($this->enableAssets) {
                $node = $parent->getChild($name);
                foreach(array_reverse($this->iconMap) as $class=>$iconName) {

                    if ($node instanceof $class) {
                        $icon = '<a href="' . $fullPath . '"><img src="' . $this->getAssetUrl($iconName . $this->iconExtension) . '" alt="" width="24" /></a>';
                        break;
                    }


                }

            }

            $html.= "<tr>
    <td>$icon</td>
    <td><a href=\"{$fullPath}\">{$displayName}</a></td>
    <td>{$type}</td>
    <td>{$size}</td>
    <td>{$lastmodified}</td>
    </tr>";

        }

        $html.= "<tr><td colspan=\"5\"><hr /></td></tr>";

        $output = '';

        if ($this->enablePost) {
            $this->server->broadcastEvent('onHTMLActionsPanel',array($parent, &$output));
        }

        $html.=$output;

        $html.= "</table>
        <address>Generated by SabreDAV " . Sabre_DAV_Version::VERSION ."-". Sabre_DAV_Version::STABILITY . " (c)2007-2012 <a href=\"http://code.google.com/p/sabredav/\">http://code.google.com/p/sabredav/</a></address>
        </body>
        </html>";

        return $html;

    }

    /**
     * This method is used to generate the 'actions panel' output for
     * collections.
     *
     * This specifically generates the interfaces for creating new files, and
     * creating new directories.
     *
     * @param Sabre_DAV_INode $node
     * @param mixed $output
     * @return void
     */
    public function htmlActionsPanel(Sabre_DAV_INode $node, &$output) {

        if (!$node instanceof Sabre_DAV_ICollection)
            return;

        // We also know fairly certain that if an object is a non-extended
        // SimpleCollection, we won't need to show the panel either.
        if (get_class($node)==='Sabre_DAV_SimpleCollection')
            return;

        $output.= '<tr><td colspan="2"><form method="post" action="">
            <h3>Create new folder</h3>
            <input type="hidden" name="sabreAction" value="mkcol" />
            Name: <input type="text" name="name" /><br />
            <input type="submit" value="create" />
            </form>
            <form method="post" action="" enctype="multipart/form-data">
            <h3>Upload file</h3>
            <input type="hidden" name="sabreAction" value="put" />
            Name (optional): <input type="text" name="name" /><br />
            File: <input type="file" name="file" /><br />
            <input type="submit" value="upload" />
            </form>
            </td></tr>';

    }

    /**
     * This method takes a path/name of an asset and turns it into url
     * suiteable for http access.
     *
     * @param string $assetName
     * @return string
     */
    protected function getAssetUrl($assetName) {

        return $this->server->getBaseUri() . '?sabreAction=asset&assetName=' . urlencode($assetName);

    }

    /**
     * This method returns a local pathname to an asset.
     *
     * @param string $assetName
     * @return string
     */
    protected function getLocalAssetPath($assetName) {

        // Making sure people aren't trying to escape from the base path.
        $assetSplit = explode('/', $assetName);
        if (in_array('..',$assetSplit)) {
            throw new Sabre_DAV_Exception('Incorrect asset path');
        }
        $path = __DIR__ . '/assets/' . $assetName;
        return $path;

    }

    /**
     * This method reads an asset from disk and generates a full http response.
     *
     * @param string $assetName
     * @return void
     */
    protected function serveAsset($assetName) {

        $assetPath = $this->getLocalAssetPath($assetName);
        if (!file_exists($assetPath)) {
            throw new Sabre_DAV_Exception_NotFound('Could not find an asset with this name');
        }
        // Rudimentary mime type detection
        switch(strtolower(substr($assetPath,strpos($assetPath,'.')+1))) {

        case 'ico' :
            $mime = 'image/vnd.microsoft.icon';
            break;

        case 'png' :
            $mime = 'image/png';
            break;

        default:
            $mime = 'application/octet-stream';
            break;

        }

        $this->server->httpResponse->setHeader('Content-Type','image/vnd.microsoft.icon');
        $this->server->httpResponse->setHeader('Content-Length', filesize($assetPath));
        $this->server->httpResponse->setHeader('Cache-Control', 'public, max-age=1209600');
        $this->server->httpResponse->sendStatus(200);
        $this->server->httpResponse->sendBody(fopen($assetPath,'r'));

    }

}<|MERGE_RESOLUTION|>--- conflicted
+++ resolved
@@ -181,38 +181,12 @@
                     // Making sure we only have a 'basename' component
                     list(, $newName) = Sabre_DAV_URLUtil::splitPath($newName);
 
-<<<<<<< HEAD
-
                     if (is_uploaded_file($file['tmp_name'])) {
-                        $parent = $this->server->tree->getNodeForPath(trim($uri,'/'));
-                        $parent->createFile($newName,fopen($file['tmp_name'],'r'));
+                        $this->server->createFile($uri . '/' . $newName, fopen($file['tmp_name'],'r'));
                     }
                     break;
 
             }
-=======
-            case 'mkcol' :
-                if (isset($_POST['name']) && trim($_POST['name'])) {
-                    // Using basename() because we won't allow slashes
-                    list(, $folderName) = Sabre_DAV_URLUtil::splitPath(trim($_POST['name']));
-                    $this->server->createDirectory($uri . '/' . $folderName);
-                }
-                break;
-            case 'put' :
-                if ($_FILES) $file = current($_FILES);
-                else break;
-                $newName = trim($file['name']);
-                list(, $newName) = Sabre_DAV_URLUtil::splitPath(trim($file['name']));
-                if (isset($_POST['name']) && trim($_POST['name']))
-                    $newName = trim($_POST['name']);
-
-                // Making sure we only have a 'basename' component
-                list(, $newName) = Sabre_DAV_URLUtil::splitPath($newName);
-               
-                if (is_uploaded_file($file['tmp_name'])) {
-                    $this->server->createFile($uri . '/' . $newName, fopen($file['tmp_name'],'r'));
-                }
->>>>>>> 7cab43e5
 
         }
         $this->server->httpResponse->setHeader('Location',$this->server->httpRequest->getUri());
