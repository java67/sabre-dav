--- conflicted
+++ resolved
@@ -57,15 +57,9 @@
     public function serialize(DAV\Server $server, \DOMElement $prop) {
 
         $doc = $prop->ownerDocument;
-<<<<<<< HEAD
-        $prop->setAttribute('xmlns:b','urn:uuid:c2f41010-65b3-11d1-a29f-00aa00c14882/');
-        $prop->setAttribute('b:dt','dateTime.rfc1123');
-        $prop->nodeValue = HTTP\Util::toHTTPDate($this->time);
-=======
         //$prop->setAttribute('xmlns:b','urn:uuid:c2f41010-65b3-11d1-a29f-00aa00c14882/');
         //$prop->setAttribute('b:dt','dateTime.rfc1123');
-        $prop->nodeValue = Sabre_HTTP_Util::toHTTPDate($this->time);
->>>>>>> 3cc7dd60
+        $prop->nodeValue = HTTP\Util::toHTTPDate($this->time);
 
     }
 
