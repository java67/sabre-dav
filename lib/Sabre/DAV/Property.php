--- conflicted
+++ resolved
@@ -15,9 +15,6 @@
  */
 abstract class Property implements PropertyInterface {
 
-<<<<<<< HEAD
-    static function unserialize(\DOMElement $prop) {
-=======
     /**
      * Unserializes the property.
      *
@@ -26,8 +23,7 @@
      * @param DOMElement $prop
      * @return Sabre_DAV_IProperty
      */
-    static function unserialize(DOMElement $prop) {
->>>>>>> c0857259
+    static function unserialize(\DOMElement $prop) {
 
         throw new Exception('Unserialize has not been implemented for this class');
 
