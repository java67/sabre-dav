--- conflicted
+++ resolved
@@ -11,13 +11,7 @@
  * like for example an If, If-None-Match or If-Match header, which caused the HTTP
  * request to not execute (the condition of the header failed)
  *
-<<<<<<< HEAD
- * @copyright Copyright (C) 2007-2012 Rooftop Solutions. All rights reserved.
-=======
- * @package Sabre
- * @subpackage DAV
  * @copyright Copyright (C) 2007-2013 Rooftop Solutions. All rights reserved.
->>>>>>> 9f5c1f99
  * @author Evert Pot (http://www.rooftopsolutions.nl/) 
  * @license http://code.google.com/p/sabredav/wiki/License Modified BSD License
  */
