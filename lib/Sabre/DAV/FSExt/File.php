--- conflicted
+++ resolved
@@ -33,10 +33,6 @@
      * The first argument is the data, which is either a readable stream
      * resource or a string.
      *
-<<<<<<< HEAD
-     * @param resource|string $data
-     * @return void
-=======
      * The second argument is the type of update we're doing.
      * This is either:
      * * 1. append
@@ -57,7 +53,6 @@
      * @param int $rangeType
      * @param int $offset
      * @return string|null
->>>>>>> 3d0a64d3
      */
     public function patch($data, $rangeType, $offset = null) {
 
