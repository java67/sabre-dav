<?php

namespace Sabre\DAV;

/**
 * This class contains the SabreDAV version constants.
 *
 * @copyright Copyright (C) 2007-2014 fruux GmbH (https://fruux.com/).
 * @author Evert Pot (http://evertpot.com/)
 * @license http://code.google.com/p/sabredav/wiki/License Modified BSD License
 */
class Version {

    /**
     * Full version number
     */
<<<<<<< HEAD
    const VERSION = '1.9.0alpha2';
=======
    const VERSION = '1.8.8';

    /**
     * Stability : alpha, beta, stable
     */
    const STABILITY = 'stable';
>>>>>>> 10dd6f92

}<|MERGE_RESOLUTION|>--- conflicted
+++ resolved
@@ -14,15 +14,6 @@
     /**
      * Full version number
      */
-<<<<<<< HEAD
     const VERSION = '1.9.0alpha2';
-=======
-    const VERSION = '1.8.8';
-
-    /**
-     * Stability : alpha, beta, stable
-     */
-    const STABILITY = 'stable';
->>>>>>> 10dd6f92
 
 }