<?php

/**
 * The Lock manager allows you to handle all file-locks centrally.
 *
 * This Lock Manager stores all its data in a single file.
 *
 * Note that this is not nearly as robust as a database, you are encouraged
 * to use the PDO backend instead.
 *
 * @package Sabre
 * @subpackage DAV
 * @copyright Copyright (C) 2007-2011 Rooftop Solutions. All rights reserved.
 * @author Evert Pot (http://www.rooftopsolutions.nl/)
 * @license http://code.google.com/p/sabredav/wiki/License Modified BSD License
 */
class Sabre_DAV_Locks_Backend_File extends Sabre_DAV_Locks_Backend_Abstract {

    /**
     * The storage file
     *
     * @var string
     */
    private $locksFile;

    /**
     * Constructor
     *
     * @param string $locksFile path to file
     */
    public function __construct($locksFile) {

        $this->locksFile = $locksFile;

    }

    /**
     * Returns a list of Sabre_DAV_Locks_LockInfo objects
     *
     * This method should return all the locks for a particular uri, including
     * locks that might be set on a parent uri.
     *
     * If returnChildLocks is set to true, this method should also look for
     * any locks in the subtree of the uri for locks.
     *
     * @param string $uri
     * @param bool $returnChildLocks
     * @return array
     */
    public function getLocks($uri, $returnChildLocks) {

        $newLocks = array();

        $locks = $this->getData();

        foreach($locks as $lock) {

            if ($lock->uri === $uri ||
                //deep locks on parents
                ($lock->depth!=0 && strpos($uri, $lock->uri . '/')===0) ||

                // locks on children
                ($returnChildLocks && (strpos($lock->uri, $uri . '/')===0)) ) {

                $newLocks[] = $lock;

            }

        }

        // Checking if we can remove any of these locks
        foreach($newLocks as $k=>$lock) {
            if (time() > $lock->timeout + $lock->created) unset($newLocks[$k]);
        }
        return $newLocks;

    }

    /**
     * Locks a uri
     *
     * @param string $uri
     * @param Sabre_DAV_Locks_LockInfo $lockInfo
     * @return bool
     */
    public function lock($uri, Sabre_DAV_Locks_LockInfo $lockInfo) {

        // We're making the lock timeout 30 minutes
        $lockInfo->timeout = 1800;
        $lockInfo->created = time();
        $lockInfo->uri = $uri;

        $locks = $this->getData();

        foreach($locks as $k=>$lock) {
            if (
                ($lock->token == $lockInfo->token) ||
<<<<<<< HEAD
                ($lock->timeout + $lock->created)
=======
                (time() > $lock->timeout + $lock->created)
>>>>>>> 734b9588
            ) {
                unset($locks[$k]);
            }
        }
        $locks[] = $lockInfo;
        $this->putData($locks);
        return true;

    }

    /**
     * Removes a lock from a uri
     *
     * @param string $uri
     * @param Sabre_DAV_Locks_LockInfo $lockInfo
     * @return bool
     */
    public function unlock($uri, Sabre_DAV_Locks_LockInfo $lockInfo) {

        $locks = $this->getData();
        foreach($locks as $k=>$lock) {

            if ($lock->token == $lockInfo->token) {

                unset($locks[$k]);
                $this->putData($locks);
                return true;

            }
        }
        return false;

    }

    /**
     * Loads the lockdata from the filesystem.
     *
     * @return array
     */
    protected function getData() {

        if (!file_exists($this->locksFile)) return array();

        // opening up the file, and creating a shared lock
        $handle = fopen($this->locksFile,'r');
        flock($handle,LOCK_SH);

        // Reading data until the eof
        $data = stream_get_contents($handle);

        // We're all good
        fclose($handle);

        // Unserializing and checking if the resource file contains data for this file
        $data = unserialize($data);
        if (!$data) return array();
        return $data;

    }

    /**
     * Saves the lockdata
     *
     * @param array $newData
     * @return void
     */
    protected function putData(array $newData) {

        // opening up the file, and creating an exclusive lock
        $handle = fopen($this->locksFile,'a+');
        flock($handle,LOCK_EX);

        // We can only truncate and rewind once the lock is acquired.
        ftruncate($handle,0);
        rewind($handle);

        fwrite($handle,serialize($newData));
        fclose($handle);

    }

}
<|MERGE_RESOLUTION|>--- conflicted
+++ resolved
@@ -95,11 +95,7 @@
         foreach($locks as $k=>$lock) {
             if (
                 ($lock->token == $lockInfo->token) ||
-<<<<<<< HEAD
-                ($lock->timeout + $lock->created)
-=======
                 (time() > $lock->timeout + $lock->created)
->>>>>>> 734b9588
             ) {
                 unset($locks[$k]);
             }
