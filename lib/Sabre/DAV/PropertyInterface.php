--- conflicted
+++ resolved
@@ -7,13 +7,7 @@
  *
  * Implement this interface to create new complex properties
  *
-<<<<<<< HEAD
- * @copyright Copyright (C) 2007-2012 Rooftop Solutions. All rights reserved.
-=======
- * @package Sabre
- * @subpackage DAV
  * @copyright Copyright (C) 2007-2013 Rooftop Solutions. All rights reserved.
->>>>>>> 9f5c1f99
  * @author Evert Pot (http://www.rooftopsolutions.nl/)
  * @license http://code.google.com/p/sabredav/wiki/License Modified BSD License
  */
