--- conflicted
+++ resolved
@@ -98,13 +98,8 @@
 
             while(stripos($nextLine,"END:")!==0) {
 
-<<<<<<< HEAD
-                $child = self::readLine($lines);
-                $child->parent = $obj;
-                $obj->children[] = $child;
-=======
                 $obj->add(self::readLine($lines));
->>>>>>> ff5c3952
+
                 $nextLine = current($lines);
 
                 if ($nextLine===false) 
@@ -149,15 +144,10 @@
 
         if ($matches['parameters']) {
 
-<<<<<<< HEAD
-            $obj->parameters = self::readParameters($matches['parameters']);
-            foreach($obj->parameters as $param) {
-                $param->parent = $obj;
-=======
             foreach(self::readParameters($matches['parameters']) as $param) {
                 $obj->add($param);
->>>>>>> ff5c3952
             }
+
         } 
 
         return $obj;
