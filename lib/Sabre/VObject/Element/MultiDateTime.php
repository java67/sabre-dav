<?php

/**
 * Multi-DateTime property 
 *
 * This element is used for iCalendar properties such as the EXDATE property. 
 * It basically provides a few helper functions that make it easier to deal 
 * with these. It supports both DATE-TIME and DATE values.
 *
 * In order to use this correctly, you must call setDateTimes and getDateTimes 
 * to retrieve and modify dates respectively.
 *
 * If you use the 'value' or properties directly, this object does not keep 
 * reference and results might appear incorrectly.
 * 
 * @package Sabre
 * @subpackage VObject
 * @copyright Copyright (C) 2007-2012 Rooftop Solutions. All rights reserved.
 * @author Evert Pot (http://www.rooftopsolutions.nl/) 
 * @license http://code.google.com/p/sabredav/wiki/License Modified BSD License
 */
class Sabre_VObject_Element_MultiDateTime extends Sabre_VObject_Property {

    /**
     * DateTime representation
     *
     * @var DateTime[]
     */
    protected $dateTimes;

    /**
     * dateType
     *
     * This is one of the Sabre_VObject_Element_DateTime constants.
     *
     * @var int 
     */
    protected $dateType;

    /**
     * Updates the value 
     * 
     * @param array $dt Must be an array of DateTime objects. 
     * @param int $dateType 
     * @return void
     */
    public function setDateTimes(array $dt, $dateType = Sabre_VObject_Element_DateTime::LOCALTZ) {

<<<<<<< HEAD
        throw new Sabre_DAV_Exception_NotImplemented('This feature is not supported in the PHP 5.1 version of this package');
=======
        foreach($dt as $i) 
            if (!$i instanceof DateTime) 
                throw new InvalidArgumentException('You must pass an array of DateTime objects');

        $this->offsetUnset('VALUE');
        $this->offsetUnset('TZID');
        switch($dateType) {

            case Sabre_VObject_Element_DateTime::LOCAL :
                $val = array();
                foreach($dt as $i) {
                    $val[] = $i->format('Ymd\\THis');
                }
                $this->setValue(implode(',',$val));
                $this->offsetSet('VALUE','DATE-TIME'); 
                break;
            case Sabre_VObject_Element_DateTime::UTC :
                $val = array();
                foreach($dt as $i) {
                    $i->setTimeZone(new DateTimeZone('UTC'));
                    $val[] = $i->format('Ymd\\THis\\Z');
                }
                $this->setValue(implode(',',$val));
                $this->offsetSet('VALUE','DATE-TIME');
                break;
            case Sabre_VObject_Element_DateTime::LOCALTZ :
                $val = array();
                foreach($dt as $i) {
                    $val[] = $i->format('Ymd\\THis');
                }
                $this->setValue(implode(',',$val));
                $this->offsetSet('VALUE','DATE-TIME');
                $this->offsetSet('TZID', $dt[0]->getTimeZone()->getName());
                break; 
            case Sabre_VObject_Element_DateTime::DATE :
                $val = array();
                foreach($dt as $i) {
                    $val[] = $i->format('Ymd');
                }
                $this->setValue(implode(',',$val));
                $this->offsetSet('VALUE','DATE');
                break;
            default :
                throw new InvalidArgumentException('You must pass a valid dateType constant');

        }
        $this->dateTimes = $dt;
        $this->dateType = $dateType;
>>>>>>> 44c9d3ea

    }

    /**
     * Returns the current DateTime value.
     *
     * If no value was set, this method returns null.
     *
     * @return array|null 
     */
    public function getDateTimes() {

<<<<<<< HEAD
        throw new Sabre_DAV_Exception_NotImplemented('This feature is not supported in the PHP 5.1 version of this package');
=======
        if ($this->dateTimes)
            return $this->dateTimes;

        $dts = array();
    
        if (!$this->value) {
            $this->dateTimes = null;
            $this->dateType = null;
            return null;
        }

        foreach(explode(',',$this->value) as $val) {
            list(
                $type,
                $dt
            ) = Sabre_VObject_Element_DateTime::parseData($val, $this);
            $dts[] = $dt;
            $this->dateType = $type;
        }
        $this->dateTimes = $dts;
        return $this->dateTimes;
>>>>>>> 44c9d3ea

    }

    /**
     * Returns the type of Date format.
     *
     * This method returns one of the format constants. If no date was set, 
     * this method will return null.
     *
     * @return int|null
     */
    public function getDateType() {

<<<<<<< HEAD
        throw new Sabre_DAV_Exception_NotImplemented('This feature is not supported in the PHP 5.1 version of this package');
=======
        if ($this->dateType)
            return $this->dateType;
    
        if (!$this->value) {
            $this->dateTimes = null;
            $this->dateType = null;
            return null;
        }

        $dts = array();
        foreach(explode(',',$this->value) as $val) {
            list(
                $type,
                $dt
            ) = Sabre_VObject_Element_DateTime::parseData($val, $this);
            $dts[] = $dt;
            $this->dateType = $type; 
        }
        $this->dateTimes = $dts;
        return $this->dateType;
>>>>>>> 44c9d3ea

    }

}

?><|MERGE_RESOLUTION|>--- conflicted
+++ resolved
@@ -46,58 +46,7 @@
      */
     public function setDateTimes(array $dt, $dateType = Sabre_VObject_Element_DateTime::LOCALTZ) {
 
-<<<<<<< HEAD
         throw new Sabre_DAV_Exception_NotImplemented('This feature is not supported in the PHP 5.1 version of this package');
-=======
-        foreach($dt as $i) 
-            if (!$i instanceof DateTime) 
-                throw new InvalidArgumentException('You must pass an array of DateTime objects');
-
-        $this->offsetUnset('VALUE');
-        $this->offsetUnset('TZID');
-        switch($dateType) {
-
-            case Sabre_VObject_Element_DateTime::LOCAL :
-                $val = array();
-                foreach($dt as $i) {
-                    $val[] = $i->format('Ymd\\THis');
-                }
-                $this->setValue(implode(',',$val));
-                $this->offsetSet('VALUE','DATE-TIME'); 
-                break;
-            case Sabre_VObject_Element_DateTime::UTC :
-                $val = array();
-                foreach($dt as $i) {
-                    $i->setTimeZone(new DateTimeZone('UTC'));
-                    $val[] = $i->format('Ymd\\THis\\Z');
-                }
-                $this->setValue(implode(',',$val));
-                $this->offsetSet('VALUE','DATE-TIME');
-                break;
-            case Sabre_VObject_Element_DateTime::LOCALTZ :
-                $val = array();
-                foreach($dt as $i) {
-                    $val[] = $i->format('Ymd\\THis');
-                }
-                $this->setValue(implode(',',$val));
-                $this->offsetSet('VALUE','DATE-TIME');
-                $this->offsetSet('TZID', $dt[0]->getTimeZone()->getName());
-                break; 
-            case Sabre_VObject_Element_DateTime::DATE :
-                $val = array();
-                foreach($dt as $i) {
-                    $val[] = $i->format('Ymd');
-                }
-                $this->setValue(implode(',',$val));
-                $this->offsetSet('VALUE','DATE');
-                break;
-            default :
-                throw new InvalidArgumentException('You must pass a valid dateType constant');
-
-        }
-        $this->dateTimes = $dt;
-        $this->dateType = $dateType;
->>>>>>> 44c9d3ea
 
     }
 
@@ -110,31 +59,7 @@
      */
     public function getDateTimes() {
 
-<<<<<<< HEAD
         throw new Sabre_DAV_Exception_NotImplemented('This feature is not supported in the PHP 5.1 version of this package');
-=======
-        if ($this->dateTimes)
-            return $this->dateTimes;
-
-        $dts = array();
-    
-        if (!$this->value) {
-            $this->dateTimes = null;
-            $this->dateType = null;
-            return null;
-        }
-
-        foreach(explode(',',$this->value) as $val) {
-            list(
-                $type,
-                $dt
-            ) = Sabre_VObject_Element_DateTime::parseData($val, $this);
-            $dts[] = $dt;
-            $this->dateType = $type;
-        }
-        $this->dateTimes = $dts;
-        return $this->dateTimes;
->>>>>>> 44c9d3ea
 
     }
 
@@ -148,30 +73,7 @@
      */
     public function getDateType() {
 
-<<<<<<< HEAD
         throw new Sabre_DAV_Exception_NotImplemented('This feature is not supported in the PHP 5.1 version of this package');
-=======
-        if ($this->dateType)
-            return $this->dateType;
-    
-        if (!$this->value) {
-            $this->dateTimes = null;
-            $this->dateType = null;
-            return null;
-        }
-
-        $dts = array();
-        foreach(explode(',',$this->value) as $val) {
-            list(
-                $type,
-                $dt
-            ) = Sabre_VObject_Element_DateTime::parseData($val, $this);
-            $dts[] = $dt;
-            $this->dateType = $type; 
-        }
-        $this->dateTimes = $dts;
-        return $this->dateType;
->>>>>>> 44c9d3ea
 
     }
 
