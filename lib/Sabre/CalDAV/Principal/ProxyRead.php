<?php

namespace Sabre\CalDAV\Principal;
use Sabre\DAVACL;
use Sabre\DAV;

/**
 * ProxyRead principal
 *
 * This class represents a principal group, hosted under the main principal.
 * This is needed to implement 'Calendar delegation' support. This class is
 * instantiated by User.
 *
 * @package Sabre
 * @subpackage CalDAV
 * @copyright Copyright (C) 2007-2012 Rooftop Solutions. All rights reserved.
 * @author Evert Pot (http://www.rooftopsolutions.nl/) 
 * @license http://code.google.com/p/sabredav/wiki/License Modified BSD License
 */
<<<<<<< HEAD
class ProxyRead implements DAVACL\IPrincipal {
=======
class Sabre_CalDAV_Principal_ProxyRead implements Sabre_CalDAV_Principal_IProxyRead {
>>>>>>> a0ca64cd

    /**
     * Principal information from the parent principal.
     *
     * @var array
     */
    protected $principalInfo;

    /**
     * Principal backend
     *
     * @var DAVACL\IPrincipalBackend
     */
    protected $principalBackend;

    /**
     * Creates the object.
     *
     * Note that you MUST supply the parent principal information.
     *
     * @param DAVACL\IPrincipalBackend $principalBackend
     * @param array $principalInfo
     */
    public function __construct(DAVACL\IPrincipalBackend $principalBackend, array $principalInfo) {

        $this->principalInfo = $principalInfo;
        $this->principalBackend = $principalBackend;

    }

    /**
     * Returns this principals name.
     *
     * @return string
     */
    public function getName() {

        return 'calendar-proxy-read';

    }

    /**
     * Returns the last modification time
     *
     * @return null
     */
    public function getLastModified() {

        return null;

    }

    /**
     * Deletes the current node
     *
     * @throws DAV\Exception\Forbidden
     * @return void
     */
    public function delete() {

        throw new DAV\Exception\Forbidden('Permission denied to delete node');

    }

    /**
     * Renames the node
     *
     * @throws DAV\Exception\Forbidden
     * @param string $name The new name
     * @return void
     */
    public function setName($name) {

        throw new DAV\Exception\Forbidden('Permission denied to rename file');

    }


    /**
     * Returns a list of alternative urls for a principal
     *
     * This can for example be an email address, or ldap url.
     *
     * @return array
     */
    public function getAlternateUriSet() {

        return array();

    }

    /**
     * Returns the full principal url
     *
     * @return string
     */
    public function getPrincipalUrl() {

        return $this->principalInfo['uri'] . '/' . $this->getName();

    }

    /**
     * Returns the list of group members
     *
     * If this principal is a group, this function should return
     * all member principal uri's for the group.
     *
     * @return array
     */
    public function getGroupMemberSet() {

        return $this->principalBackend->getGroupMemberSet($this->getPrincipalUrl());

    }

    /**
     * Returns the list of groups this principal is member of
     *
     * If this principal is a member of a (list of) groups, this function
     * should return a list of principal uri's for it's members.
     *
     * @return array
     */
    public function getGroupMembership() {

        return $this->principalBackend->getGroupMembership($this->getPrincipalUrl());

    }

    /**
     * Sets a list of group members
     *
     * If this principal is a group, this method sets all the group members.
     * The list of members is always overwritten, never appended to.
     *
     * This method should throw an exception if the members could not be set.
     *
     * @param array $principals
     * @return void
     */
    public function setGroupMemberSet(array $principals) {

        $this->principalBackend->setGroupMemberSet($this->getPrincipalUrl(), $principals);

    }

    /**
     * Returns the displayname
     *
     * This should be a human readable name for the principal.
     * If none is available, return the nodename.
     *
     * @return string
     */
    public function getDisplayName() {

        return $this->getName();

    }

}<|MERGE_RESOLUTION|>--- conflicted
+++ resolved
@@ -17,11 +17,7 @@
  * @author Evert Pot (http://www.rooftopsolutions.nl/) 
  * @license http://code.google.com/p/sabredav/wiki/License Modified BSD License
  */
-<<<<<<< HEAD
-class ProxyRead implements DAVACL\IPrincipal {
-=======
-class Sabre_CalDAV_Principal_ProxyRead implements Sabre_CalDAV_Principal_IProxyRead {
->>>>>>> a0ca64cd
+class ProxyRead implements IProxyRead {
 
     /**
      * Principal information from the parent principal.
