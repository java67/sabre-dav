<?php

namespace Sabre\CalDAV;

use
    Sabre\DAV,
    Sabre\DAVACL,
    Sabre\VObject,
    Sabre\HTTP,
    Sabre\HTTP\URLUtil,
    Sabre\HTTP\RequestInterface,
    Sabre\HTTP\ResponseInterface;

/**
 * CalDAV plugin
 *
 * This plugin provides functionality added by CalDAV (RFC 4791)
 * It implements new reports, and the MKCALENDAR method.
 *
 * @copyright Copyright (C) 2007-2014 fruux GmbH (https://fruux.com/).
 * @author Evert Pot (http://evertpot.com/)
 * @license http://code.google.com/p/sabredav/wiki/License Modified BSD License
 */
class Plugin extends DAV\ServerPlugin {

    /**
     * This is the official CalDAV namespace
     */
    const NS_CALDAV = 'urn:ietf:params:xml:ns:caldav';

    /**
     * This is the namespace for the proprietary calendarserver extensions
     */
    const NS_CALENDARSERVER = 'http://calendarserver.org/ns/';

    /**
     * The hardcoded root for calendar objects. It is unfortunate
     * that we're stuck with it, but it will have to do for now
     */
    const CALENDAR_ROOT = 'calendars';

    /**
     * Reference to server object
     *
     * @var DAV\Server
     */
    protected $server;

    /**
     * Use this method to tell the server this plugin defines additional
     * HTTP methods.
     *
     * This method is passed a uri. It should only return HTTP methods that are
     * available for the specified uri.
     *
     * @param string $uri
     * @return array
     */
    public function getHTTPMethods($uri) {

        // The MKCALENDAR is only available on unmapped uri's, whose
        // parents extend IExtendedCollection
        list($parent, $name) = URLUtil::splitPath($uri);

        $node = $this->server->tree->getNodeForPath($parent);

        if ($node instanceof DAV\IExtendedCollection) {
            try {
                $node->getChild($name);
            } catch (DAV\Exception\NotFound $e) {
                return array('MKCALENDAR');
            }
        }
        return array();

    }

    /**
     * Returns the path to a principal's calendar home.
     *
     * The return url must not end with a slash.
     *
     * @param string $principalUrl
     * @return string
     */
    public function getCalendarHomeForPrincipal($principalUrl) {

        // The default is a bit naive, but it can be overwritten.
        list(, $nodeName) = URLUtil::splitPath($principalUrl);

        return self::CALENDAR_ROOT . '/' . $nodeName;

    }

    /**
     * Returns a list of features for the DAV: HTTP header.
     *
     * @return array
     */
    public function getFeatures() {

        return array('calendar-access', 'calendar-proxy');

    }

    /**
     * Returns a plugin name.
     *
     * Using this name other plugins will be able to access other plugins
     * using DAV\Server::getPlugin
     *
     * @return string
     */
    public function getPluginName() {

        return 'caldav';

    }

    /**
     * Returns a list of reports this plugin supports.
     *
     * This will be used in the {DAV:}supported-report-set property.
     * Note that you still need to subscribe to the 'report' event to actually
     * implement them
     *
     * @param string $uri
     * @return array
     */
    public function getSupportedReportSet($uri) {

        $node = $this->server->tree->getNodeForPath($uri);

        $reports = array();
        if ($node instanceof ICalendarObjectContainer || $node instanceof ICalendarObject) {
            $reports[] = '{' . self::NS_CALDAV . '}calendar-multiget';
            $reports[] = '{' . self::NS_CALDAV . '}calendar-query';
        }
        if ($node instanceof ICalendar) {
            $reports[] = '{' . self::NS_CALDAV . '}free-busy-query';
        }
        // iCal has a bug where it assumes that sync support is enabled, only
        // if we say we support it on the calendar-home, even though this is
        // not actually the case.
        if ($node instanceof UserCalendars && $this->server->getPlugin('sync')) {
            $reports[] = '{DAV:}sync-collection';
        }
        return $reports;

    }

    /**
     * Initializes the plugin
     *
     * @param DAV\Server $server
     * @return void
     */
    public function initialize(DAV\Server $server) {

        $this->server = $server;

        $server->on('method:MKCALENDAR',   [$this,'httpMkcalendar']);
        $server->on('method:GET',          [$this,'httpGet'], 90);
        $server->on('report',              [$this,'report']);
        $server->on('beforeGetProperties', [$this,'beforeGetProperties']);
        $server->on('onHTMLActionsPanel',  [$this,'htmlActionsPanel']);
        $server->on('onBrowserPostAction', [$this,'browserPostAction']);
        $server->on('beforeWriteContent',  [$this,'beforeWriteContent']);
        $server->on('beforeCreateFile',    [$this,'beforeCreateFile']);
        $server->on('afterMethod:GET',     [$this,'httpAfterGET']);

        $server->xmlNamespaces[self::NS_CALDAV] = 'cal';
        $server->xmlNamespaces[self::NS_CALENDARSERVER] = 'cs';

        $server->propertyMap['{' . self::NS_CALDAV . '}supported-calendar-component-set'] = 'Sabre\\CalDAV\\Property\\SupportedCalendarComponentSet';
        $server->propertyMap['{' . self::NS_CALDAV . '}schedule-calendar-transp'] = 'Sabre\\CalDAV\\Property\\ScheduleCalendarTransp';

        $server->resourceTypeMapping['\\Sabre\\CalDAV\\ICalendar'] = '{urn:ietf:params:xml:ns:caldav}calendar';

        $server->resourceTypeMapping['\\Sabre\\CalDAV\\Principal\\IProxyRead'] = '{http://calendarserver.org/ns/}calendar-proxy-read';
        $server->resourceTypeMapping['\\Sabre\\CalDAV\\Principal\\IProxyWrite'] = '{http://calendarserver.org/ns/}calendar-proxy-write';
        $server->resourceTypeMapping['\\Sabre\\CalDAV\\Notifications\\ICollection'] = '{' . self::NS_CALENDARSERVER . '}notification';

        array_push($server->protectedProperties,

            '{' . self::NS_CALDAV . '}supported-calendar-component-set',
            '{' . self::NS_CALDAV . '}supported-calendar-data',
            '{' . self::NS_CALDAV . '}max-resource-size',
            '{' . self::NS_CALDAV . '}min-date-time',
            '{' . self::NS_CALDAV . '}max-date-time',
            '{' . self::NS_CALDAV . '}max-instances',
            '{' . self::NS_CALDAV . '}max-attendees-per-instance',
            '{' . self::NS_CALDAV . '}calendar-home-set',
            '{' . self::NS_CALDAV . '}supported-collation-set',
            '{' . self::NS_CALDAV . '}calendar-data',

            // CalendarServer extensions
            '{' . self::NS_CALENDARSERVER . '}getctag',
            '{' . self::NS_CALENDARSERVER . '}calendar-proxy-read-for',
            '{' . self::NS_CALENDARSERVER . '}calendar-proxy-write-for',
            '{' . self::NS_CALENDARSERVER . '}notification-URL',
            '{' . self::NS_CALENDARSERVER . '}notificationtype'

        );
    }

    /**
     * This functions handles REPORT requests specific to CalDAV
     *
     * @param string $reportName
     * @param \DOMNode $dom
     * @return bool
     */
    public function report($reportName,$dom) {

        switch($reportName) {
            case '{'.self::NS_CALDAV.'}calendar-multiget' :
                $this->server->transactionType = 'report-calendar-multiget';
                $this->calendarMultiGetReport($dom);
                return false;
            case '{'.self::NS_CALDAV.'}calendar-query' :
                $this->server->transactionType = 'report-calendar-query';
                $this->calendarQueryReport($dom);
                return false;
            case '{'.self::NS_CALDAV.'}free-busy-query' :
                $this->server->transactionType = 'report-free-busy-query';
                $this->freeBusyQueryReport($dom);
                return false;

        }


    }

    /**
     * This function handles the MKCALENDAR HTTP method, which creates
     * a new calendar.
     *
     * @param RequestInterface $request
     * @param ResponseInterface $response
     * @return bool
     */
    public function httpMkCalendar(RequestInterface $request, ResponseInterface $response) {

        // Due to unforgivable bugs in iCal, we're completely disabling MKCALENDAR support
        // for clients matching iCal in the user agent
        //$ua = $this->server->httpRequest->getHeader('User-Agent');
        //if (strpos($ua,'iCal/')!==false) {
        //    throw new \Sabre\DAV\Exception\Forbidden('iCal has major bugs in it\'s RFC3744 support. Therefore we are left with no other choice but disabling this feature.');
        //}

        $body = $request->getBodyAsString();
        $path = $request->getPath();

        $properties = array();

        if ($body) {

            $dom = DAV\XMLUtil::loadDOMDocument($body);

            foreach($dom->firstChild->childNodes as $child) {

                if (DAV\XMLUtil::toClarkNotation($child)!=='{DAV:}set') continue;
                foreach(DAV\XMLUtil::parseProperties($child,$this->server->propertyMap) as $k=>$prop) {
                    $properties[$k] = $prop;
                }

            }
        }

        $resourceType = array('{DAV:}collection','{urn:ietf:params:xml:ns:caldav}calendar');

        $this->server->createCollection($path,$resourceType,$properties);

        $this->server->httpResponse->setStatus(201);
        $this->server->httpResponse->setHeader('Content-Length',0);

        // This breaks the method chain.
        return false;
    }

    /**
     * beforeGetProperties
     *
     * This method handler is invoked before any after properties for a
     * resource are fetched. This allows us to add in any CalDAV specific
     * properties.
     *
     * @param string $path
     * @param DAV\INode $node
     * @param array $requestedProperties
     * @param array $returnedProperties
     * @return void
     */
    public function beforeGetProperties($path, DAV\INode $node, &$requestedProperties, &$returnedProperties) {

        if ($node instanceof DAVACL\IPrincipal) {

            $principalUrl = $node->getPrincipalUrl();

            // calendar-home-set property
            $calHome = '{' . self::NS_CALDAV . '}calendar-home-set';
            if (in_array($calHome,$requestedProperties)) {

                $calendarHomePath = $this->getCalendarHomeForPrincipal($principalUrl) . '/';

                unset($requestedProperties[array_search($calHome, $requestedProperties)]);
                $returnedProperties[200][$calHome] = new DAV\Property\Href($calendarHomePath);

            }

            // These two properties are shortcuts for ical to easily find
            // other principals this principal has access to.
            $propRead = '{' . self::NS_CALENDARSERVER . '}calendar-proxy-read-for';
            $propWrite = '{' . self::NS_CALENDARSERVER . '}calendar-proxy-write-for';
            if (in_array($propRead,$requestedProperties) || in_array($propWrite,$requestedProperties)) {

                $aclPlugin = $this->server->getPlugin('acl');
                $membership = $aclPlugin->getPrincipalMembership($path);
                $readList = array();
                $writeList = array();

                foreach($membership as $group) {

                    $groupNode = $this->server->tree->getNodeForPath($group);

                    // If the node is either ap proxy-read or proxy-write
                    // group, we grab the parent principal and add it to the
                    // list.
                    if ($groupNode instanceof Principal\IProxyRead) {
                        list($readList[]) = URLUtil::splitPath($group);
                    }
                    if ($groupNode instanceof Principal\IProxyWrite) {
                        list($writeList[]) = URLUtil::splitPath($group);
                    }

                }
                if (in_array($propRead,$requestedProperties)) {
                    unset($requestedProperties[$propRead]);
                    $returnedProperties[200][$propRead] = new DAV\Property\HrefList($readList);
                }
                if (in_array($propWrite,$requestedProperties)) {
                    unset($requestedProperties[$propWrite]);
                    $returnedProperties[200][$propWrite] = new DAV\Property\HrefList($writeList);
                }

            }

            // notification-URL property
            $notificationUrl = '{' . self::NS_CALENDARSERVER . '}notification-URL';
            if (($index = array_search($notificationUrl, $requestedProperties)) !== false) {
                $principalId = $node->getName();

                $notificationPath = $this->getCalendarHomeForPrincipal($principalUrl) . '/notifications/';
                unset($requestedProperties[$index]);
                $returnedProperties[200][$notificationUrl] = new DAV\Property\Href($notificationPath);
            }

        } // instanceof IPrincipal

        if ($node instanceof Notifications\INode) {

            $propertyName = '{' . self::NS_CALENDARSERVER . '}notificationtype';
            if (($index = array_search($propertyName, $requestedProperties)) !== false) {

                $returnedProperties[200][$propertyName] =
                    $node->getNotificationType();

                unset($requestedProperties[$index]);

            }

        } // instanceof Notifications_INode


        if ($node instanceof ICalendarObject) {
            // The calendar-data property is not supposed to be a 'real'
            // property, but in large chunks of the spec it does act as such.
            // Therefore we simply expose it as a property.
            $calDataProp = '{' . Plugin::NS_CALDAV . '}calendar-data';
            if (in_array($calDataProp, $requestedProperties)) {
                unset($requestedProperties[$calDataProp]);
                $val = $node->get();
                if (is_resource($val))
                    $val = stream_get_contents($val);

                // Taking out \r to not screw up the xml output
                $returnedProperties[200][$calDataProp] = str_replace("\r","", $val);

            }
        }

    }

    /**
     * This function handles the calendar-multiget REPORT.
     *
     * This report is used by the client to fetch the content of a series
     * of urls. Effectively avoiding a lot of redundant requests.
     *
     * @param \DOMNode $dom
     * @return void
     */
    public function calendarMultiGetReport($dom) {

        $properties = array_keys(DAV\XMLUtil::parseProperties($dom->firstChild));
        $hrefElems = $dom->getElementsByTagNameNS('urn:DAV','href');

        $xpath = new \DOMXPath($dom);
        $xpath->registerNameSpace('cal',Plugin::NS_CALDAV);
        $xpath->registerNameSpace('dav','urn:DAV');

        $expand = $xpath->query('/cal:calendar-multiget/dav:prop/cal:calendar-data/cal:expand');
        if ($expand->length>0) {
            $expandElem = $expand->item(0);
            $start = $expandElem->getAttribute('start');
            $end = $expandElem->getAttribute('end');
            if(!$start || !$end) {
                throw new DAV\Exception\BadRequest('The "start" and "end" attributes are required for the CALDAV:expand element');
            }
            $start = VObject\DateTimeParser::parseDateTime($start);
            $end = VObject\DateTimeParser::parseDateTime($end);

            if ($end <= $start) {
                throw new DAV\Exception\BadRequest('The end-date must be larger than the start-date in the expand element.');
            }

            $expand = true;

        } else {

            $expand = false;

        }

        $needsJson = $xpath->evaluate("boolean(/cal:calendar-multiget/dav:prop/cal:calendar-data[@content-type='application/calendar+json'])");

        $uris = [];
        foreach($hrefElems as $elem) {
            $uris[] = $this->server->calculateUri($elem->nodeValue);
        }

        foreach($this->server->getPropertiesForMultiplePaths($uris, $properties) as $uri=>$objProps) {

            if (($needsJson || $expand) && isset($objProps[200]['{' . self::NS_CALDAV . '}calendar-data'])) {
                $vObject = VObject\Reader::read($objProps[200]['{' . self::NS_CALDAV . '}calendar-data']);
                if ($expand) {
                    $vObject->expand($start, $end);
                }
                if ($needsJson) {
                    $objProps[200]['{' . self::NS_CALDAV . '}calendar-data'] = json_encode($vObject->jsonSerialize());
                } else {
                    $objProps[200]['{' . self::NS_CALDAV . '}calendar-data'] = $vObject->serialize();
                }
            }

            $propertyList[]=$objProps;

        }

        $prefer = $this->server->getHTTPPRefer();

        $this->server->httpResponse->setStatus(207);
        $this->server->httpResponse->setHeader('Content-Type','application/xml; charset=utf-8');
        $this->server->httpResponse->setHeader('Vary','Brief,Prefer');
        $this->server->httpResponse->setBody($this->server->generateMultiStatus($propertyList, $prefer['return-minimal']));

    }

    /**
     * This function handles the calendar-query REPORT
     *
     * This report is used by clients to request calendar objects based on
     * complex conditions.
     *
     * @param \DOMNode $dom
     * @return void
     */
    public function calendarQueryReport($dom) {

        $parser = new CalendarQueryParser($dom);
        $parser->parse();

        // TODO: move this into CalendarQueryParser
        $xpath = new \DOMXPath($dom);
        $xpath->registerNameSpace('cal',Plugin::NS_CALDAV);
        $xpath->registerNameSpace('dav','urn:DAV');
        $needsJson = $xpath->evaluate("boolean(/cal:calendar-multiget/dav:prop/cal:calendar-data[@content-type='application/calendar+json'])");

        $node = $this->server->tree->getNodeForPath($this->server->getRequestUri());
        $depth = $this->server->getHTTPDepth(0);

        // The default result is an empty array
        $result = array();

        // The calendarobject was requested directly. In this case we handle
        // this locally.
        if ($depth == 0 && $node instanceof ICalendarObject) {

            $requestedCalendarData = true;
            $requestedProperties = $parser->requestedProperties;

            if (!in_array('{urn:ietf:params:xml:ns:caldav}calendar-data', $requestedProperties)) {

                // We always retrieve calendar-data, as we need it for filtering.
                $requestedProperties[] = '{urn:ietf:params:xml:ns:caldav}calendar-data';

                // If calendar-data wasn't explicitly requested, we need to remove
                // it after processing.
                $requestedCalendarData = false;
            }

            $properties = $this->server->getPropertiesForPath(
                $this->server->getRequestUri(),
                $requestedProperties,
                0
            );

            // This array should have only 1 element, the first calendar
            // object.
            $properties = current($properties);

            // If there wasn't any calendar-data returned somehow, we ignore
            // this.
            if (isset($properties[200]['{urn:ietf:params:xml:ns:caldav}calendar-data'])) {

                $validator = new CalendarQueryValidator();

                $vObject = VObject\Reader::read($properties[200]['{urn:ietf:params:xml:ns:caldav}calendar-data']);
                if ($validator->validate($vObject,$parser->filters)) {

                    // If the client didn't require the calendar-data property,
                    // we won't give it back.
                    if (!$requestedCalendarData) {
                        unset($properties[200]['{urn:ietf:params:xml:ns:caldav}calendar-data']);
                    } else {
                        if ($parser->expand) {
                            $vObject->expand($parser->expand['start'], $parser->expand['end']);

                        }
                        if ($needsJson) {
                            $properties[200]['{' . self::NS_CALDAV . '}calendar-data'] = json_encode($vObject->jsonSerialize());
                        } elseif ($parser->expand) {
                            $properties[200]['{' . self::NS_CALDAV . '}calendar-data'] = $vObject->serialize();
                        }
                    }

                    $result = array($properties);

                }

            }

        }

        // If we're dealing with a calendar, the calendar itself is responsible
        // for the calendar-query.
<<<<<<< HEAD
        if ($node instanceof ICalendarObjectContainer && $depth = 1) {
=======
        if ($node instanceof ICalendar && $depth == 1) {
>>>>>>> 7304aec8

            $nodePaths = $node->calendarQuery($parser->filters);

            foreach($nodePaths as $path) {

                list($properties) =
                    $this->server->getPropertiesForPath($this->server->getRequestUri() . '/' . $path, $parser->requestedProperties);

                if (($needsJson || $parser->expand)) {
                    $vObject = VObject\Reader::read($properties[200]['{' . self::NS_CALDAV . '}calendar-data']);
                    if ($parser->expand) {
                        $vObject->expand($parser->expand['start'], $parser->expand['end']);
                    }
                    if ($needsJson) {
                        $properties[200]['{' . self::NS_CALDAV . '}calendar-data'] = json_encode($vObject->jsonSerialize());
                    } else {
                        $properties[200]['{' . self::NS_CALDAV . '}calendar-data'] = $vObject->serialize();
                    }
                }
                $result[] = $properties;

            }

        }

        $prefer = $this->server->getHTTPPRefer();

        $this->server->httpResponse->setStatus(207);
        $this->server->httpResponse->setHeader('Content-Type','application/xml; charset=utf-8');
        $this->server->httpResponse->setHeader('Vary','Brief,Prefer');
        $this->server->httpResponse->setBody($this->server->generateMultiStatus($result, $prefer['return-minimal']));

    }

    /**
     * This method is responsible for parsing the request and generating the
     * response for the CALDAV:free-busy-query REPORT.
     *
     * @param \DOMNode $dom
     * @return void
     */
    protected function freeBusyQueryReport(\DOMNode $dom) {

        $start = null;
        $end = null;

        foreach($dom->firstChild->childNodes as $childNode) {

            $clark = DAV\XMLUtil::toClarkNotation($childNode);
            if ($clark == '{' . self::NS_CALDAV . '}time-range') {
                $start = $childNode->getAttribute('start');
                $end = $childNode->getAttribute('end');
                break;
            }

        }
        if ($start) {
            $start = VObject\DateTimeParser::parseDateTime($start);
        }
        if ($end) {
            $end = VObject\DateTimeParser::parseDateTime($end);
        }

        if (!$start && !$end) {
            throw new DAV\Exception\BadRequest('The freebusy report must have a time-range filter');
        }
        $acl = $this->server->getPlugin('acl');

        if (!$acl) {
            throw new DAV\Exception('The ACL plugin must be loaded for free-busy queries to work');
        }
        $uri = $this->server->getRequestUri();
        $acl->checkPrivileges($uri,'{' . self::NS_CALDAV . '}read-free-busy');

        $calendar = $this->server->tree->getNodeForPath($uri);
        if (!$calendar instanceof ICalendar) {
            throw new DAV\Exception\NotImplemented('The free-busy-query REPORT is only implemented on calendars');
        }

        // Doing a calendar-query first, to make sure we get the most
        // performance.
        $urls = $calendar->calendarQuery(array(
            'name' => 'VCALENDAR',
            'comp-filters' => array(
                array(
                    'name' => 'VEVENT',
                    'comp-filters' => array(),
                    'prop-filters' => array(),
                    'is-not-defined' => false,
                    'time-range' => array(
                        'start' => $start,
                        'end' => $end,
                    ),
                ),
            ),
            'prop-filters' => array(),
            'is-not-defined' => false,
            'time-range' => null,
        ));

        $objects = array_map(function($url) use ($calendar) {
            $obj = $calendar->getChild($url)->get();
            return $obj;
        }, $urls);

        $generator = new VObject\FreeBusyGenerator();
        $generator->setObjects($objects);
        $generator->setTimeRange($start, $end);
        $result = $generator->getResult();
        $result = $result->serialize();

        $this->server->httpResponse->setStatus(200);
        $this->server->httpResponse->setHeader('Content-Type', 'text/calendar');
        $this->server->httpResponse->setHeader('Content-Length', strlen($result));
        $this->server->httpResponse->setBody($result);

    }

    /**
     * This method is triggered before a file gets updated with new content.
     *
     * This plugin uses this method to ensure that CalDAV objects receive
     * valid calendar data.
     *
     * @param string $path
     * @param DAV\IFile $node
     * @param resource $data
     * @param bool $modified Should be set to true, if this event handler
     *                       changed &$data.
     * @return void
     */
    public function beforeWriteContent($path, DAV\IFile $node, &$data, &$modified) {

        if (!$node instanceof ICalendarObject)
            return;

        $this->validateICalendar($data, $path, $modified);

    }

    /**
     * This method is triggered before a new file is created.
     *
     * This plugin uses this method to ensure that newly created calendar
     * objects contain valid calendar data.
     *
     * @param string $path
     * @param resource $data
     * @param DAV\ICollection $parentNode
     * @param bool $modified Should be set to true, if this event handler
     *                       changed &$data.
     * @return void
     */
    public function beforeCreateFile($path, &$data, DAV\ICollection $parentNode, &$modified) {

        if (!$parentNode instanceof Calendar)
            return;

        $this->validateICalendar($data, $path, $modified);

    }

    /**
     * This event is triggered before the usual GET request handler.
     *
     * We use this to intercept GET calls to notification nodes, and return the
     * proper response.
     *
     * @param RequestInterface $request
     * @param ResponseInterface $response
     * @return void
     */
    public function httpGet(RequestInterface $request, ResponseInterface $response) {

        $path = $request->getPath();

        try {
            $node = $this->server->tree->getNodeForPath($path);
        } catch (DAV\Exception\NotFound $e) {
            return;
        }

        if (!$node instanceof Notifications\INode)
            return;

        if (!$this->server->checkPreconditions(true)) return false;
        $dom = new \DOMDocument('1.0', 'UTF-8');

        $dom->formatOutput = true;

        $root = $dom->createElement('cs:notification');
        foreach($this->server->xmlNamespaces as $namespace => $prefix) {
            $root->setAttribute('xmlns:' . $prefix, $namespace);
        }

        $dom->appendChild($root);
        $node->getNotificationType()->serializeBody($this->server, $root);

        $response->setHeader('Content-Type','application/xml');
        $response->setHeader('ETag',$node->getETag());
        $response->setStatus(200);
        $response->setBody($dom->saveXML());

        // Return false to break the event chain.
        return false;

    }

    /**
     * Checks if the submitted iCalendar data is in fact, valid.
     *
     * An exception is thrown if it's not.
     *
     * @param resource|string $data
     * @param string $path
     * @param bool $modified Should be set to true, if this event handler
     *                       changed &$data.
     * @return void
     */
    protected function validateICalendar(&$data, $path, &$modified) {

        // If it's a stream, we convert it to a string first.
        if (is_resource($data)) {
            $data = stream_get_contents($data);
        }

        $before = md5($data);
        // Converting the data to unicode, if needed.
        $data = DAV\StringUtil::ensureUTF8($data);

        if ($before!==md5($data)) $modified = true;

        try {

            // If the data starts with a [, we can reasonably assume we're dealing
            // with a jCal object.
            if (substr($data,0,1)==='[') {
                $vobj = VObject\Reader::readJson($data);

                // Converting $data back to iCalendar, as that's what we
                // technically support everywhere.
                $data = $vobj->serialize();
                $modified = true;
            } else {
                $vobj = VObject\Reader::read($data);
            }

        } catch (VObject\ParseException $e) {

            throw new DAV\Exception\UnsupportedMediaType('This resource only supports valid iCalendar 2.0 data. Parse error: ' . $e->getMessage());

        }

        if ($vobj->name !== 'VCALENDAR') {
            throw new DAV\Exception\UnsupportedMediaType('This collection can only support iCalendar objects.');
        }

        $sCCS = '{urn:ietf:params:xml:ns:caldav}supported-calendar-component-set';

        // Get the Supported Components for the target calendar
        list($parentPath,$object) = URLUtil::splitPath($path);
        $calendarProperties = $this->server->getProperties($parentPath, [$sCCS]);

        if (isset($calendarProperties[$sCCS])) {
            $supportedComponents = $calendarProperties[$sCCS]->getValue();
        } else {
            $supportedComponents = ['VJOURNAL', 'VTODO', 'VEVENT'];
        }

        $foundType = null;
        $foundUID = null;
        foreach($vobj->getComponents() as $component) {
            switch($component->name) {
                case 'VTIMEZONE' :
                    continue 2;
                case 'VEVENT' :
                case 'VTODO' :
                case 'VJOURNAL' :
                    if (is_null($foundType)) {
                        $foundType = $component->name;
                        if (!in_array($foundType, $supportedComponents)) {
                            throw new Exception\InvalidComponentType('This calendar only supports ' . implode(', ', $supportedComponents) . '. We found a ' . $foundType);
                        }
                        if (!isset($component->UID)) {
                            throw new DAV\Exception\BadRequest('Every ' . $component->name . ' component must have an UID');
                        }
                        $foundUID = (string)$component->UID;
                    } else {
                        if ($foundType !== $component->name) {
                            throw new DAV\Exception\BadRequest('A calendar object must only contain 1 component. We found a ' . $component->name . ' as well as a ' . $foundType);
                        }
                        if ($foundUID !== (string)$component->UID) {
                            throw new DAV\Exception\BadRequest('Every ' . $component->name . ' in this object must have identical UIDs');
                        }
                    }
                    break;
                default :
                    throw new DAV\Exception\BadRequest('You are not allowed to create components of type: ' . $component->name . ' here');

            }
        }
        if (!$foundType)
            throw new DAV\Exception\BadRequest('iCalendar object must contain at least 1 of VEVENT, VTODO or VJOURNAL');

    }




    /**
     * This method is used to generate HTML output for the
     * DAV\Browser\Plugin. This allows us to generate an interface users
     * can use to create new calendars.
     *
     * @param DAV\INode $node
     * @param string $output
     * @return bool
     */
    public function htmlActionsPanel(DAV\INode $node, &$output) {

        if (!$node instanceof UserCalendars)
            return;

        $output.= '<tr><td colspan="2"><form method="post" action="">
            <h3>Create new calendar</h3>
            <input type="hidden" name="sabreAction" value="mkcalendar" />
            <label>Name (uri):</label> <input type="text" name="name" /><br />
            <label>Display name:</label> <input type="text" name="{DAV:}displayname" /><br />
            <input type="submit" value="create" />
            </form>
            </td></tr>';

        return false;

    }

    /**
     * This method allows us to intercept the 'mkcalendar' sabreAction. This
     * action enables the user to create new calendars from the browser plugin.
     *
     * @param string $uri
     * @param string $action
     * @param array $postVars
     * @return bool
     */
    public function browserPostAction($uri, $action, array $postVars) {

        if ($action!=='mkcalendar')
            return;

        $resourceType = array('{DAV:}collection','{urn:ietf:params:xml:ns:caldav}calendar');
        $properties = array();
        if (isset($postVars['{DAV:}displayname'])) {
            $properties['{DAV:}displayname'] = $postVars['{DAV:}displayname'];
        }
        $this->server->createCollection($uri . '/' . $postVars['name'],$resourceType,$properties);
        return false;

    }

    /**
     * This event is triggered after GET requests.
     *
     * This is used to transform data into jCal, if this was requested.
     *
     * @param RequestInterface $request
     * @param ResponseInterface $response
     * @return void
     */
    public function httpAfterGet(RequestInterface $request, ResponseInterface $response) {

        if (strpos($response->getHeader('Content-Type'),'text/calendar')===false) {
            return;
        }

        $result = HTTP\Util::negotiate(
            $request->getHeader('Accept'),
            ['text/calendar', 'application/calendar+json']
        );

        if ($result !== 'application/calendar+json') {
            // Do nothing
            return;
        }

        // Transforming.
        $vobj = VObject\Reader::read($response->getBody());

        $jsonBody = json_encode($vobj->jsonSerialize());
        $response->setBody($jsonBody);

        $response->setHeader('Content-Type', 'application/calendar+json');
        $response->setHeader('Content-Length', strlen($jsonBody));

    }

}<|MERGE_RESOLUTION|>--- conflicted
+++ resolved
@@ -555,11 +555,7 @@
 
         // If we're dealing with a calendar, the calendar itself is responsible
         // for the calendar-query.
-<<<<<<< HEAD
-        if ($node instanceof ICalendarObjectContainer && $depth = 1) {
-=======
-        if ($node instanceof ICalendar && $depth == 1) {
->>>>>>> 7304aec8
+        if ($node instanceof ICalendarObjectContainer && $depth == 1) {
 
             $nodePaths = $node->calendarQuery($parser->filters);
 
