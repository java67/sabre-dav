<?php

namespace Sabre\CalDAV;

/**
 * Parses the calendar-query report request body.
 *
 * Whoever designed this format, and the CalDAV equivalent even more so,
 * has no feel for design.
 *
 * @package Sabre
 * @subpackage CalDAV
 * @copyright Copyright (C) 2007-2012 Rooftop Solutions. All rights reserved.
 * @author Evert Pot (http://www.rooftopsolutions.nl/)
 * @license http://code.google.com/p/sabredav/wiki/License Modified BSD License
 */
class CalendarQueryParser {

    /**
     * List of requested properties the client wanted
     *
     * @var array
     */
    public $requestedProperties;

    /**
     * List of property/component filters.
     *
     * @var array
     */
    public $filters;

    /**
     * This property will contain null if CALDAV:expand was not specified, 
     * otherwise it will contain an array with 2 elements (start, end). Each 
     * contain a DateTime object.
     *
     * If expand is specified, recurring calendar objects are to be expanded 
     * into their individual components, and only the components that fall 
     * within the specified time-range are to be returned.
     *
     * For more details, see rfc4791, section 9.6.5.
     * 
     * @var null|array 
     */
    public $expand;

    /**
     * DOM Document
     *
     * @var DOMDocument
     */
    protected $dom;

    /**
     * DOM XPath object
     *
     * @var DOMXPath
     */
    protected $xpath;

    /**
     * Creates the parser
     *
     * @param DOMDocument $dom
     */
    public function __construct(\DOMDocument $dom) {

        $this->dom = $dom;

<<<<<<< HEAD
        $this->xpath = new \DOMXPath($dom);
        $this->xpath->registerNameSpace('cal',Plugin::NS_CALDAV);
        $this->xpath->registerNameSpace('dav','urn:DAV');
=======
        $this->xpath = new DOMXPath($dom);
        $this->xpath->registerNameSpace('cal',Sabre_CalDAV_Plugin::NS_CALDAV);
        $this->xpath->registerNameSpace('dav','DAV:');
>>>>>>> 45bd35e9

    }

    /**
     * Parses the request.
     *
     * @return void
     */
    public function parse() {

        $filterNode = null;

        $filter = $this->xpath->query('/cal:calendar-query/cal:filter');
        if ($filter->length !== 1) {
            throw new \Sabre\DAV\Exception\BadRequest('Only one filter element is allowed');
        }

        $compFilters = $this->parseCompFilters($filter->item(0));
        if (count($compFilters)!==1) {
            throw new \Sabre\DAV\Exception\BadRequest('There must be exactly 1 top-level comp-filter.');
        }

        $this->filters = $compFilters[0];
        $this->requestedProperties = array_keys(\Sabre\DAV\XMLUtil::parseProperties($this->dom->firstChild));

        $expand = $this->xpath->query('/cal:calendar-query/dav:prop/cal:calendar-data/cal:expand');
        if ($expand->length>0) {
            $this->expand = $this->parseExpand($expand->item(0));
        }
             

    }

    /**
     * Parses all the 'comp-filter' elements from a node
     *
     * @param DOMElement $parentNode
     * @return array
     */
    protected function parseCompFilters(\DOMElement $parentNode) {

        $compFilterNodes = $this->xpath->query('cal:comp-filter', $parentNode);
        $result = array();

        for($ii=0; $ii < $compFilterNodes->length; $ii++) {

            $compFilterNode = $compFilterNodes->item($ii);

            $compFilter = array();
            $compFilter['name'] = $compFilterNode->getAttribute('name');
            $compFilter['is-not-defined'] = $this->xpath->query('cal:is-not-defined', $compFilterNode)->length>0;
            $compFilter['comp-filters'] = $this->parseCompFilters($compFilterNode);
            $compFilter['prop-filters'] = $this->parsePropFilters($compFilterNode);
            $compFilter['time-range'] = $this->parseTimeRange($compFilterNode);

            if ($compFilter['time-range'] && !in_array($compFilter['name'],array(
                'VEVENT',
                'VTODO',
                'VJOURNAL',
                'VFREEBUSY',
                'VALARM',
            ))) {
                throw new \Sabre\DAV\Exception\BadRequest('The time-range filter is not defined for the ' . $compFilter['name'] . ' component');
            };

            $result[] = $compFilter;

        }

        return $result;

    }

    /**
     * Parses all the prop-filter elements from a node
     *
     * @param DOMElement $parentNode
     * @return array
     */
    protected function parsePropFilters(\DOMElement $parentNode) {

        $propFilterNodes = $this->xpath->query('cal:prop-filter', $parentNode);
        $result = array();

        for ($ii=0; $ii < $propFilterNodes->length; $ii++) {

            $propFilterNode = $propFilterNodes->item($ii);
            $propFilter = array();
            $propFilter['name'] = $propFilterNode->getAttribute('name');
            $propFilter['is-not-defined'] = $this->xpath->query('cal:is-not-defined', $propFilterNode)->length>0;
            $propFilter['param-filters'] = $this->parseParamFilters($propFilterNode);
            $propFilter['text-match'] = $this->parseTextMatch($propFilterNode);
            $propFilter['time-range'] = $this->parseTimeRange($propFilterNode);

            $result[] = $propFilter;

        }

        return $result;

    }

    /**
     * Parses the param-filter element
     *
     * @param DOMElement $parentNode
     * @return array
     */
    protected function parseParamFilters(\DOMElement $parentNode) {

        $paramFilterNodes = $this->xpath->query('cal:param-filter', $parentNode);
        $result = array();

        for($ii=0;$ii<$paramFilterNodes->length;$ii++) {

            $paramFilterNode = $paramFilterNodes->item($ii);
            $paramFilter = array();
            $paramFilter['name'] = $paramFilterNode->getAttribute('name');
            $paramFilter['is-not-defined'] = $this->xpath->query('cal:is-not-defined', $paramFilterNode)->length>0;
            $paramFilter['text-match'] = $this->parseTextMatch($paramFilterNode);

            $result[] = $paramFilter;

        }

        return $result;

    }

    /**
     * Parses the text-match element
     *
     * @param DOMElement $parentNode
     * @return array|null
     */
    protected function parseTextMatch(\DOMElement $parentNode) {

        $textMatchNodes = $this->xpath->query('cal:text-match', $parentNode);

        if ($textMatchNodes->length === 0)
            return null;

        $textMatchNode = $textMatchNodes->item(0);
        $negateCondition = $textMatchNode->getAttribute('negate-condition');
        $negateCondition = $negateCondition==='yes';
        $collation = $textMatchNode->getAttribute('collation');
        if (!$collation) $collation = 'i;ascii-casemap';

        return array(
            'negate-condition' => $negateCondition,
            'collation' => $collation,
            'value' => $textMatchNode->nodeValue
        );

    }

    /**
     * Parses the time-range element
     *
     * @param DOMElement $parentNode
     * @return array|null
     */
    protected function parseTimeRange(\DOMElement $parentNode) {

        $timeRangeNodes = $this->xpath->query('cal:time-range', $parentNode);
        if ($timeRangeNodes->length === 0) {
            return null;
        }

        $timeRangeNode = $timeRangeNodes->item(0);

        if ($start = $timeRangeNode->getAttribute('start')) {
            $start = \Sabre\VObject\DateTimeParser::parseDateTime($start);
        } else {
            $start = null;
        }
        if ($end = $timeRangeNode->getAttribute('end')) {
            $end = \Sabre\VObject\DateTimeParser::parseDateTime($end);
        } else {
            $end = null;
        }

        if (!is_null($start) && !is_null($end) && $end <= $start) {
            throw new \Sabre\DAV\Exception\BadRequest('The end-date must be larger than the start-date in the time-range filter');
        }

        return array(
            'start' => $start,
            'end' => $end,
        );

    }

    /**
     * Parses the CALDAV:expand element
     * 
     * @param DOMElement $parentNode 
     * @return void
     */
    protected function parseExpand(\DOMElement $parentNode) {

        $start = $parentNode->getAttribute('start');
        if(!$start) {
            throw new \Sabre\DAV\Exception\BadRequest('The "start" attribute is required for the CALDAV:expand element');
        } 
        $start = \Sabre\VObject\DateTimeParser::parseDateTime($start);

        $end = $parentNode->getAttribute('end');
        if(!$end) {
            throw new \Sabre\DAV\Exception\BadRequest('The "end" attribute is required for the CALDAV:expand element');
        } 
        $end = \Sabre\VObject\DateTimeParser::parseDateTime($end);
        
        if ($end <= $start) {
            throw new \Sabre\DAV\Exception\BadRequest('The end-date must be larger than the start-date in the expand element.');
        }

        return array(
            'start' => $start,
            'end' => $end,
        );

    }

}<|MERGE_RESOLUTION|>--- conflicted
+++ resolved
@@ -67,16 +67,9 @@
     public function __construct(\DOMDocument $dom) {
 
         $this->dom = $dom;
-
-<<<<<<< HEAD
         $this->xpath = new \DOMXPath($dom);
         $this->xpath->registerNameSpace('cal',Plugin::NS_CALDAV);
-        $this->xpath->registerNameSpace('dav','urn:DAV');
-=======
-        $this->xpath = new DOMXPath($dom);
-        $this->xpath->registerNameSpace('cal',Sabre_CalDAV_Plugin::NS_CALDAV);
         $this->xpath->registerNameSpace('dav','DAV:');
->>>>>>> 45bd35e9
 
     }
 
