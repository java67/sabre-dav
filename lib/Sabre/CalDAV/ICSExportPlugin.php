--- conflicted
+++ resolved
@@ -1,10 +1,8 @@
 <?php
 
-<<<<<<< HEAD
 namespace Sabre\CalDAV;
+
 use Sabre\DAV;
-=======
->>>>>>> 9addbfd6
 use Sabre\VObject;
 
 /**
