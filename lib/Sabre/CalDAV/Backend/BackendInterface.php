--- conflicted
+++ resolved
@@ -4,15 +4,9 @@
 
 /**
  * Every CalDAV backend must at least implement this interface.
-<<<<<<< HEAD
- *
- * @copyright Copyright (C) 2007-2012 Rooftop Solutions. All rights reserved.
- * @author Evert Pot (http://www.rooftopsolutions.nl/)
-=======
  * 
  * @copyright Copyright (C) 2007-2013 Rooftop Solutions. All rights reserved.
- * @author Evert Pot (http://www.rooftopsolutions.nl/) 
->>>>>>> ef373930
+ * @author Evert Pot (http://www.rooftopsolutions.nl/)
  * @license http://code.google.com/p/sabredav/wiki/License Modified BSD License
  */
 interface BackendInterface {
