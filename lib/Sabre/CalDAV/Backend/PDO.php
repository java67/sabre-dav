<?php

namespace Sabre\CalDAV\Backend;

use
    Sabre\VObject,
    Sabre\CalDAV,
    Sabre\DAV,
    Sabre\DAV\Exception\Forbidden;

/**
 * PDO CalDAV backend
 *
 * This backend is used to store calendar-data in a PDO database, such as
 * sqlite or MySQL
 *
 * @copyright Copyright (C) 2007-2014 fruux GmbH (https://fruux.com/).
 * @author Evert Pot (http://evertpot.com/)
 * @license http://code.google.com/p/sabredav/wiki/License Modified BSD License
 */
class PDO extends AbstractBackend implements SyncSupport, SubscriptionSupport, SchedulingSupport {

    /**
     * We need to specify a max date, because we need to stop *somewhere*
     *
     * On 32 bit system the maximum for a signed integer is 2147483647, so
     * MAX_DATE cannot be higher than date('Y-m-d', 2147483647) which results
     * in 2038-01-19 to avoid problems when the date is converted
     * to a unix timestamp.
     */
    const MAX_DATE = '2038-01-01';

    /**
     * pdo
     *
     * @var \PDO
     */
    protected $pdo;

    /**
     * The table name that will be used for calendars
     *
     * @var string
     */
    protected $calendarTableName;

    /**
     * The table name that will be used for calendar objects
     *
     * @var string
     */
    protected $calendarObjectTableName;

    /**
     * The table name that will be used for tracking changes in calendars.
     *
     * @var string
     */
    protected $calendarChangesTableName;

    /**
<<<<<<< HEAD
     * The table name that will be used inbox items.
     *
     * @var string
     */
    protected $schedulingObjectTableName;
=======
     * The table name that will be used for calendar subscriptions.
     *
     * @var string
     */
    protected $calendarSubscriptionsTableName;
>>>>>>> bf8349e8

    /**
     * List of CalDAV properties, and how they map to database fieldnames
     * Add your own properties by simply adding on to this array.
     *
     * Note that only string-based properties are supported here.
     *
     * @var array
     */
    public $propertyMap = [
        '{DAV:}displayname'                          => 'displayname',
        '{urn:ietf:params:xml:ns:caldav}calendar-description' => 'description',
        '{urn:ietf:params:xml:ns:caldav}calendar-timezone'    => 'timezone',
        '{http://apple.com/ns/ical/}calendar-order'  => 'calendarorder',
        '{http://apple.com/ns/ical/}calendar-color'  => 'calendarcolor',
    ];

    /**
     * List of subscription properties, and how they map to database fieldnames.
     *
     * @var array
     */
    public $subscriptionPropertyMap = [
        '{DAV:}displayname'                                           => 'displayname',
        '{http://apple.com/ns/ical/}refreshrate'                      => 'refreshrate',
        '{http://apple.com/ns/ical/}calendar-order'                   => 'calendarorder',
        '{http://apple.com/ns/ical/}calendar-color'                   => 'calendarcolor',
        '{http://calendarserver.org/ns/}subscribed-strip-todos'       => 'striptodos',
        '{http://calendarserver.org/ns/}subscribed-strip-alarms'      => 'stripalarms',
        '{http://calendarserver.org/ns/}subscribed-strip-attachments' => 'stripattachments',
    ];

    /**
     * Creates the backend
     *
     * @param \PDO $pdo
     * @param string $calendarTableName
     * @param string $calendarObjectTableName
<<<<<<< HEAD
     * @param string $calendarChangesTable
     * @param string $schedulingObjectTable
     * @todo we have to do something about this signature. It's bullshit.
     */
    public function __construct(\PDO $pdo, $calendarTableName = 'calendars', $calendarObjectTableName = 'calendarobjects', $calendarChangesTableName = 'calendarchanges', $schedulingObjectTableName = "schedulingobjects") {
=======
     * @param string $calendarChangesTableName
     * @param string $calendarSubscriptionsTableName
     */
    public function __construct(\PDO $pdo, $calendarTableName = 'calendars', $calendarObjectTableName = 'calendarobjects', $calendarChangesTableName = 'calendarchanges', $calendarSubscriptionsTableName = 'calendarsubscriptions') {
>>>>>>> bf8349e8

        $this->pdo = $pdo;
        $this->calendarTableName = $calendarTableName;
        $this->calendarObjectTableName = $calendarObjectTableName;
        $this->calendarChangesTableName = $calendarChangesTableName;
<<<<<<< HEAD
        $this->schedulingObjectTableName = $schedulingObjectTableName;
=======
        $this->calendarSubscriptionsTableName = $calendarSubscriptionsTableName;
>>>>>>> bf8349e8

    }

    /**
     * Returns a list of calendars for a principal.
     *
     * Every project is an array with the following keys:
     *  * id, a unique id that will be used by other functions to modify the
     *    calendar. This can be the same as the uri or a database key.
     *  * uri. This is just the 'base uri' or 'filename' of the calendar.
     *  * principaluri. The owner of the calendar. Almost always the same as
     *    principalUri passed to this method.
     *
     * Furthermore it can contain webdav properties in clark notation. A very
     * common one is '{DAV:}displayname'.
     *
     * Many clients also require:
     * {urn:ietf:params:xml:ns:caldav}supported-calendar-component-set
     * For this property, you can just return an instance of
     * Sabre\CalDAV\Property\SupportedCalendarComponentSet.
     *
     * @param string $principalUri
     * @return array
     */
    public function getCalendarsForUser($principalUri) {

        $fields = array_values($this->propertyMap);
        $fields[] = 'id';
        $fields[] = 'uri';
        $fields[] = 'synctoken';
        $fields[] = 'components';
        $fields[] = 'principaluri';
        $fields[] = 'transparent';

        // Making fields a comma-delimited list
        $fields = implode(', ', $fields);
        $stmt = $this->pdo->prepare("SELECT " . $fields . " FROM ".$this->calendarTableName." WHERE principaluri = ? ORDER BY calendarorder ASC");
        $stmt->execute([$principalUri]);

        $calendars = [];
        while($row = $stmt->fetch(\PDO::FETCH_ASSOC)) {

            $components = [];
            if ($row['components']) {
                $components = explode(',',$row['components']);
            }

            $calendar = [
                'id' => $row['id'],
                'uri' => $row['uri'],
                'principaluri' => $row['principaluri'],
                '{' . CalDAV\Plugin::NS_CALENDARSERVER . '}getctag' => 'http://sabredav.org/ns/sync/' . ($row['synctoken']?$row['synctoken']:'0'),
                '{DAV:}sync-token' => $row['synctoken']?$row['synctoken']:'0',
                '{' . CalDAV\Plugin::NS_CALDAV . '}supported-calendar-component-set' => new CalDAV\Property\SupportedCalendarComponentSet($components),
                '{' . CalDAV\Plugin::NS_CALDAV . '}schedule-calendar-transp' => new CalDAV\Property\ScheduleCalendarTransp($row['transparent']?'transparent':'opaque'),
            ];


            foreach($this->propertyMap as $xmlName=>$dbName) {
                $calendar[$xmlName] = $row[$dbName];
            }

            $calendars[] = $calendar;

        }

        return $calendars;

    }

    /**
     * Creates a new calendar for a principal.
     *
     * If the creation was a success, an id must be returned that can be used to reference
     * this calendar in other methods, such as updateCalendar
     *
     * @param string $principalUri
     * @param string $calendarUri
     * @param array $properties
     * @return string
     */
    public function createCalendar($principalUri, $calendarUri, array $properties) {

        $fieldNames = [
            'principaluri',
            'uri',
            'synctoken',
            'transparent',
        ];
        $values = [
            ':principaluri' => $principalUri,
            ':uri'          => $calendarUri,
            ':synctoken'    => 1,
            ':transparent'  => 0,
        ];

        // Default value
        $sccs = '{urn:ietf:params:xml:ns:caldav}supported-calendar-component-set';
        $fieldNames[] = 'components';
        if (!isset($properties[$sccs])) {
            $values[':components'] = 'VEVENT,VTODO';
        } else {
            if (!($properties[$sccs] instanceof CalDAV\Property\SupportedCalendarComponentSet)) {
                throw new DAV\Exception('The ' . $sccs . ' property must be of type: \Sabre\CalDAV\Property\SupportedCalendarComponentSet');
            }
            $values[':components'] = implode(',',$properties[$sccs]->getValue());
        }
        $transp = '{' . CalDAV\Plugin::NS_CALDAV . '}schedule-calendar-transp';
        if (isset($properties[$transp])) {
            $values[':transparent'] = $properties[$transp]->getValue()==='transparent';
        }

        foreach($this->propertyMap as $xmlName=>$dbName) {
            if (isset($properties[$xmlName])) {

                $values[':' . $dbName] = $properties[$xmlName];
                $fieldNames[] = $dbName;
            }
        }

        $stmt = $this->pdo->prepare("INSERT INTO ".$this->calendarTableName." (".implode(', ', $fieldNames).") VALUES (".implode(', ',array_keys($values)).")");
        $stmt->execute($values);

        return $this->pdo->lastInsertId();

    }

    /**
     * Updates properties for a calendar.
     *
     * The mutations array uses the propertyName in clark-notation as key,
     * and the array value for the property value. In the case a property
     * should be deleted, the property value will be null.
     *
     * This method must be atomic. If one property cannot be changed, the
     * entire operation must fail.
     *
     * If the operation was successful, true can be returned.
     * If the operation failed, false can be returned.
     *
     * Deletion of a non-existent property is always successful.
     *
     * Lastly, it is optional to return detailed information about any
     * failures. In this case an array should be returned with the following
     * structure:
     *
     * [
     *   403 => [
     *      '{DAV:}displayname' => null,
     *   ],
     *   424 => [
     *      '{DAV:}owner' => null,
     *   ]
     * ]
     *
     * In this example it was forbidden to update {DAV:}displayname.
     * (403 Forbidden), which in turn also caused {DAV:}owner to fail
     * (424 Failed Dependency) because the request needs to be atomic.
     *
     * @param string $calendarId
     * @param array $mutations
     * @return bool|array
     */
    public function updateCalendar($calendarId, array $mutations) {

        $newValues = [];
        $result = [
            200 => [], // Ok
            403 => [], // Forbidden
            424 => [], // Failed Dependency
        ];

        $hasError = false;

        foreach($mutations as $propertyName=>$propertyValue) {

            switch($propertyName) {
                case '{' . CalDAV\Plugin::NS_CALDAV . '}schedule-calendar-transp' :
                    $fieldName = 'transparent';
                    $newValues[$fieldName] = $propertyValue->getValue()==='transparent';
                    break;
                default :
                    // Checking the property map
                    if (!isset($this->propertyMap[$propertyName])) {
                        // We don't know about this property.
                        $hasError = true;
                        $result[403][$propertyName] = null;
                        unset($mutations[$propertyName]);
                        continue;
                    }

                    $fieldName = $this->propertyMap[$propertyName];
                    $newValues[$fieldName] = $propertyValue;
            }

        }

        // If there were any errors we need to fail the request
        if ($hasError) {
            // Properties has the remaining properties
            foreach($mutations as $propertyName=>$propertyValue) {
                $result[424][$propertyName] = null;
            }

            // Removing unused statuscodes for cleanliness
            foreach($result as $status=>$properties) {
                if (is_array($properties) && count($properties)===0) unset($result[$status]);
            }

            return $result;

        }

        // Success

        // Now we're generating the sql query.
        $valuesSql = [];
        foreach($newValues as $fieldName=>$value) {
            $valuesSql[] = $fieldName . ' = ?';
        }

        $stmt = $this->pdo->prepare("UPDATE " . $this->calendarTableName . " SET " . implode(', ',$valuesSql) . " WHERE id = ?");
        $newValues['id'] = $calendarId;
        $stmt->execute(array_values($newValues));

        $this->addChange($calendarId, "", 2);

        return true;

    }

    /**
     * Delete a calendar and all it's objects
     *
     * @param string $calendarId
     * @return void
     */
    public function deleteCalendar($calendarId) {

        $stmt = $this->pdo->prepare('DELETE FROM '.$this->calendarObjectTableName.' WHERE calendarid = ?');
        $stmt->execute([$calendarId]);

        $stmt = $this->pdo->prepare('DELETE FROM '.$this->calendarTableName.' WHERE id = ?');
        $stmt->execute([$calendarId]);

        $stmt = $this->pdo->prepare('DELETE FROM '.$this->calendarChangesTableName.' WHERE id = ?');
        $stmt->execute([$calendarId]);

    }

    /**
     * Returns all calendar objects within a calendar.
     *
     * Every item contains an array with the following keys:
     *   * id - unique identifier which will be used for subsequent updates
     *   * calendardata - The iCalendar-compatible calendar data
     *   * uri - a unique key which will be used to construct the uri. This can
     *     be any arbitrary string, but making sure it ends with '.ics' is a
     *     good idea. This is only the basename, or filename, not the full
     *     path.
     *   * lastmodified - a timestamp of the last modification time
     *   * etag - An arbitrary string, surrounded by double-quotes. (e.g.:
     *   '  "abcdef"')
     *   * calendarid - The calendarid as it was passed to this function.
     *   * size - The size of the calendar objects, in bytes.
     *   * component - optional, a string containing the type of object, such
     *     as 'vevent' or 'vtodo'. If specified, this will be used to populate
     *     the Content-Type header.
     *
     * Note that the etag is optional, but it's highly encouraged to return for
     * speed reasons.
     *
     * The calendardata is also optional. If it's not returned
     * 'getCalendarObject' will be called later, which *is* expected to return
     * calendardata.
     *
     * If neither etag or size are specified, the calendardata will be
     * used/fetched to determine these numbers. If both are specified the
     * amount of times this is needed is reduced by a great degree.
     *
     * @param string $calendarId
     * @return array
     */
    public function getCalendarObjects($calendarId) {

        $stmt = $this->pdo->prepare('SELECT id, uri, lastmodified, etag, calendarid, size, componenttype FROM '.$this->calendarObjectTableName.' WHERE calendarid = ?');
        $stmt->execute([$calendarId]);

        $result = [];
        foreach($stmt->fetchAll(\PDO::FETCH_ASSOC) as $row) {
            $result[] = [
                'id'           => $row['id'],
                'uri'          => $row['uri'],
                'lastmodified' => $row['lastmodified'],
                'etag'         => '"' . $row['etag'] . '"',
                'calendarid'   => $row['calendarid'],
                'size'         => (int)$row['size'],
                'component'    => strtolower($row['componenttype']),
            ];
        }

        return $result;

    }

    /**
     * Returns information from a single calendar object, based on it's object
     * uri.
     *
     * The object uri is only the basename, or filename and not a full path.
     *
     * The returned array must have the same keys as getCalendarObjects. The
     * 'calendardata' object is required here though, while it's not required
     * for getCalendarObjects.
     *
     * This method must return null if the object did not exist.
     *
     * @param string $calendarId
     * @param string $objectUri
     * @return array|null
     */
    public function getCalendarObject($calendarId,$objectUri) {

        $stmt = $this->pdo->prepare('SELECT id, uri, lastmodified, etag, calendarid, size, calendardata, componenttype FROM '.$this->calendarObjectTableName.' WHERE calendarid = ? AND uri = ?');
        $stmt->execute([$calendarId, $objectUri]);
        $row = $stmt->fetch(\PDO::FETCH_ASSOC);

        if(!$row) return null;

        return [
            'id'            => $row['id'],
            'uri'           => $row['uri'],
            'lastmodified'  => $row['lastmodified'],
            'etag'          => '"' . $row['etag'] . '"',
            'calendarid'    => $row['calendarid'],
            'size'          => (int)$row['size'],
            'calendardata'  => $row['calendardata'],
            'component'     => strtolower($row['componenttype']),
         ];

    }

    /**
     * Returns a list of calendar objects.
     *
     * This method should work identical to getCalendarObject, but instead
     * return all the calendar objects in the list as an array.
     *
     * If the backend supports this, it may allow for some speed-ups.
     *
     * @param mixed $calendarId
     * @param array $uris
     * @return array
     */
    public function getMultipleCalendarObjects($calendarId, array $uris) {

        $query = 'SELECT id, uri, lastmodified, etag, calendarid, size, calendardata, componenttype FROM '.$this->calendarObjectTableName.' WHERE calendarid = ? AND uri IN (';
        // Inserting a whole bunch of question marks
        $query.=implode(',', array_fill(0, count($uris), '?'));
        $query.=')';

        $stmt = $this->pdo->prepare($query);
        $stmt->execute(array_merge([$calendarId], $uris));

        $result = [];
        while($row = $stmt->fetch(\PDO::FETCH_ASSOC)) {

            $result[] = [
                'id'           => $row['id'],
                'uri'          => $row['uri'],
                'lastmodified' => $row['lastmodified'],
                'etag'         => '"' . $row['etag'] . '"',
                'calendarid'   => $row['calendarid'],
                'size'         => (int)$row['size'],
                'calendardata' => $row['calendardata'],
                'component'    => strtolower($row['componenttype']),
            ];

        }
        return $result;

    }


    /**
     * Creates a new calendar object.
     *
     * The object uri is only the basename, or filename and not a full path.
     *
     * It is possible return an etag from this function, which will be used in
     * the response to this PUT request. Note that the ETag must be surrounded
     * by double-quotes.
     *
     * However, you should only really return this ETag if you don't mangle the
     * calendar-data. If the result of a subsequent GET to this object is not
     * the exact same as this request body, you should omit the ETag.
     *
     * @param mixed $calendarId
     * @param string $objectUri
     * @param string $calendarData
     * @return string|null
     */
    public function createCalendarObject($calendarId,$objectUri,$calendarData) {

        $extraData = $this->getDenormalizedData($calendarData);

        $stmt = $this->pdo->prepare('INSERT INTO '.$this->calendarObjectTableName.' (calendarid, uri, calendardata, lastmodified, etag, size, componenttype, firstoccurence, lastoccurence) VALUES (?,?,?,?,?,?,?,?,?)');
        $stmt->execute([
            $calendarId,
            $objectUri,
            $calendarData,
            time(),
            $extraData['etag'],
            $extraData['size'],
            $extraData['componentType'],
            $extraData['firstOccurence'],
            $extraData['lastOccurence'],
        ]);
        $this->addChange($calendarId, $objectUri, 1);

        return '"' . $extraData['etag'] . '"';

    }

    /**
     * Updates an existing calendarobject, based on it's uri.
     *
     * The object uri is only the basename, or filename and not a full path.
     *
     * It is possible return an etag from this function, which will be used in
     * the response to this PUT request. Note that the ETag must be surrounded
     * by double-quotes.
     *
     * However, you should only really return this ETag if you don't mangle the
     * calendar-data. If the result of a subsequent GET to this object is not
     * the exact same as this request body, you should omit the ETag.
     *
     * @param mixed $calendarId
     * @param string $objectUri
     * @param string $calendarData
     * @return string|null
     */
    public function updateCalendarObject($calendarId,$objectUri,$calendarData) {

        $extraData = $this->getDenormalizedData($calendarData);

        $stmt = $this->pdo->prepare('UPDATE '.$this->calendarObjectTableName.' SET calendardata = ?, lastmodified = ?, etag = ?, size = ?, componenttype = ?, firstoccurence = ?, lastoccurence = ? WHERE calendarid = ? AND uri = ?');
        $stmt->execute([$calendarData, time(), $extraData['etag'], $extraData['size'], $extraData['componentType'], $extraData['firstOccurence'], $extraData['lastOccurence'], $calendarId, $objectUri]);

        $this->addChange($calendarId, $objectUri, 2);

        return '"' . $extraData['etag'] . '"';

    }

    /**
     * Parses some information from calendar objects, used for optimized
     * calendar-queries.
     *
     * Returns an array with the following keys:
     *   * etag
     *   * size
     *   * componentType
     *   * firstOccurence
     *   * lastOccurence
     *
     * @param string $calendarData
     * @return array
     */
    protected function getDenormalizedData($calendarData) {

        $vObject = VObject\Reader::read($calendarData);
        $componentType = null;
        $component = null;
        $firstOccurence = null;
        $lastOccurence = null;
        foreach($vObject->getComponents() as $component) {
            if ($component->name!=='VTIMEZONE') {
                $componentType = $component->name;
                break;
            }
        }
        if (!$componentType) {
            throw new \Sabre\DAV\Exception\BadRequest('Calendar objects must have a VJOURNAL, VEVENT or VTODO component');
        }
        if ($componentType === 'VEVENT') {
            $firstOccurence = $component->DTSTART->getDateTime()->getTimeStamp();
            // Finding the last occurence is a bit harder
            if (!isset($component->RRULE)) {
                if (isset($component->DTEND)) {
                    $lastOccurence = $component->DTEND->getDateTime()->getTimeStamp();
                } elseif (isset($component->DURATION)) {
                    $endDate = clone $component->DTSTART->getDateTime();
                    $endDate->add(VObject\DateTimeParser::parse($component->DURATION->getValue()));
                    $lastOccurence = $endDate->getTimeStamp();
                } elseif (!$component->DTSTART->hasTime()) {
                    $endDate = clone $component->DTSTART->getDateTime();
                    $endDate->modify('+1 day');
                    $lastOccurence = $endDate->getTimeStamp();
                } else {
                    $lastOccurence = $firstOccurence;
                }
            } else {
                $it = new VObject\RecurrenceIterator($vObject, (string)$component->UID);
                $maxDate = new \DateTime(self::MAX_DATE);
                if ($it->isInfinite()) {
                    $lastOccurence = $maxDate->getTimeStamp();
                } else {
                    $end = $it->getDtEnd();
                    while($it->valid() && $end < $maxDate) {
                        $end = $it->getDtEnd();
                        $it->next();

                    }
                    $lastOccurence = $end->getTimeStamp();
                }

            }
        }

        return [
            'etag' => md5($calendarData),
            'size' => strlen($calendarData),
            'componentType' => $componentType,
            'firstOccurence' => $firstOccurence,
            'lastOccurence'  => $lastOccurence,
        ];

    }

    /**
     * Deletes an existing calendar object.
     *
     * The object uri is only the basename, or filename and not a full path.
     *
     * @param string $calendarId
     * @param string $objectUri
     * @return void
     */
    public function deleteCalendarObject($calendarId,$objectUri) {

        $stmt = $this->pdo->prepare('DELETE FROM '.$this->calendarObjectTableName.' WHERE calendarid = ? AND uri = ?');
        $stmt->execute([$calendarId, $objectUri]);

        $this->addChange($calendarId, $objectUri, 3);

    }

    /**
     * Performs a calendar-query on the contents of this calendar.
     *
     * The calendar-query is defined in RFC4791 : CalDAV. Using the
     * calendar-query it is possible for a client to request a specific set of
     * object, based on contents of iCalendar properties, date-ranges and
     * iCalendar component types (VTODO, VEVENT).
     *
     * This method should just return a list of (relative) urls that match this
     * query.
     *
     * The list of filters are specified as an array. The exact array is
     * documented by \Sabre\CalDAV\CalendarQueryParser.
     *
     * Note that it is extremely likely that getCalendarObject for every path
     * returned from this method will be called almost immediately after. You
     * may want to anticipate this to speed up these requests.
     *
     * This method provides a default implementation, which parses *all* the
     * iCalendar objects in the specified calendar.
     *
     * This default may well be good enough for personal use, and calendars
     * that aren't very large. But if you anticipate high usage, big calendars
     * or high loads, you are strongly adviced to optimize certain paths.
     *
     * The best way to do so is override this method and to optimize
     * specifically for 'common filters'.
     *
     * Requests that are extremely common are:
     *   * requests for just VEVENTS
     *   * requests for just VTODO
     *   * requests with a time-range-filter on a VEVENT.
     *
     * ..and combinations of these requests. It may not be worth it to try to
     * handle every possible situation and just rely on the (relatively
     * easy to use) CalendarQueryValidator to handle the rest.
     *
     * Note that especially time-range-filters may be difficult to parse. A
     * time-range filter specified on a VEVENT must for instance also handle
     * recurrence rules correctly.
     * A good example of how to interprete all these filters can also simply
     * be found in \Sabre\CalDAV\CalendarQueryFilter. This class is as correct
     * as possible, so it gives you a good idea on what type of stuff you need
     * to think of.
     *
     * This specific implementation (for the PDO) backend optimizes filters on
     * specific components, and VEVENT time-ranges.
     *
     * @param string $calendarId
     * @param array $filters
     * @return array
     */
    public function calendarQuery($calendarId, array $filters) {

        $componentType = null;
        $requirePostFilter = true;
        $timeRange = null;

        // if no filters were specified, we don't need to filter after a query
        if (!$filters['prop-filters'] && !$filters['comp-filters']) {
            $requirePostFilter = false;
        }

        // Figuring out if there's a component filter
        if (count($filters['comp-filters']) > 0 && !$filters['comp-filters'][0]['is-not-defined']) {
            $componentType = $filters['comp-filters'][0]['name'];

            // Checking if we need post-filters
            if (!$filters['prop-filters'] && !$filters['comp-filters'][0]['comp-filters'] && !$filters['comp-filters'][0]['time-range'] && !$filters['comp-filters'][0]['prop-filters']) {
                $requirePostFilter = false;
            }
            // There was a time-range filter
            if ($componentType == 'VEVENT' && isset($filters['comp-filters'][0]['time-range'])) {
                $timeRange = $filters['comp-filters'][0]['time-range'];

                // If start time OR the end time is not specified, we can do a
                // 100% accurate mysql query.
                if (!$filters['prop-filters'] && !$filters['comp-filters'][0]['comp-filters'] && !$filters['comp-filters'][0]['prop-filters'] && (!$timeRange['start'] || !$timeRange['end'])) {
                    $requirePostFilter = false;
                }
            }

        }

        if ($requirePostFilter) {
            $query = "SELECT uri, calendardata FROM ".$this->calendarObjectTableName." WHERE calendarid = :calendarid";
        } else {
            $query = "SELECT uri FROM ".$this->calendarObjectTableName." WHERE calendarid = :calendarid";
        }

        $values = [
            'calendarid' => $calendarId,
        ];

        if ($componentType) {
            $query.=" AND componenttype = :componenttype";
            $values['componenttype'] = $componentType;
        }

        if ($timeRange && $timeRange['start']) {
            $query.=" AND lastoccurence > :startdate";
            $values['startdate'] = $timeRange['start']->getTimeStamp();
        }
        if ($timeRange && $timeRange['end']) {
            $query.=" AND firstoccurence < :enddate";
            $values['enddate'] = $timeRange['end']->getTimeStamp();
        }

        $stmt = $this->pdo->prepare($query);
        $stmt->execute($values);

        $result = [];
        while($row = $stmt->fetch(\PDO::FETCH_ASSOC)) {
            if ($requirePostFilter) {
                if (!$this->validateFilterForObject($row, $filters)) {
                    continue;
                }
            }
            $result[] = $row['uri'];

        }

        return $result;

    }

    /**
     * The getChanges method returns all the changes that have happened, since
     * the specified syncToken in the specified calendar.
     *
     * This function should return an array, such as the following:
     *
     * [
     *   'syncToken' => 'The current synctoken',
     *   'added'   => [
     *      'new.txt',
     *   ],
     *   'modified'   => [
     *      'modified.txt',
     *   ],
     *   'deleted' => [
     *      'foo.php.bak',
     *      'old.txt'
     *   ]
     * ];
     *
     * The returned syncToken property should reflect the *current* syncToken
     * of the calendar, as reported in the {DAV:}sync-token property This is
     * needed here too, to ensure the operation is atomic.
     *
     * If the $syncToken argument is specified as null, this is an initial
     * sync, and all members should be reported.
     *
     * The modified property is an array of nodenames that have changed since
     * the last token.
     *
     * The deleted property is an array with nodenames, that have been deleted
     * from collection.
     *
     * The $syncLevel argument is basically the 'depth' of the report. If it's
     * 1, you only have to report changes that happened only directly in
     * immediate descendants. If it's 2, it should also include changes from
     * the nodes below the child collections. (grandchildren)
     *
     * The $limit argument allows a client to specify how many results should
     * be returned at most. If the limit is not specified, it should be treated
     * as infinite.
     *
     * If the limit (infinite or not) is higher than you're willing to return,
     * you should throw a Sabre\DAV\Exception\TooMuchMatches() exception.
     *
     * If the syncToken is expired (due to data cleanup) or unknown, you must
     * return null.
     *
     * The limit is 'suggestive'. You are free to ignore it.
     *
     * @param string $calendarId
     * @param string $syncToken
     * @param int $syncLevel
     * @param int $limit
     * @return array
     */
    public function getChangesForCalendar($calendarId, $syncToken, $syncLevel, $limit = null) {

        // Current synctoken
        $stmt = $this->pdo->prepare('SELECT synctoken FROM ' .$this->calendarTableName . ' WHERE id = ?');
        $stmt->execute([ $calendarId ]);
        $currentToken = $stmt->fetchColumn(0);

        if (is_null($currentToken)) return null;

        $result = [
            'syncToken' => $currentToken,
            'added'     => [],
            'modified'  => [],
            'deleted'   => [],
        ];

        if ($syncToken) {

            $query = "SELECT uri, operation FROM " . $this->calendarChangesTableName . " WHERE synctoken >= ? AND synctoken < ? AND calendarid = ? ORDER BY synctoken";
            if ($limit>0) $query.= " LIMIT " . (int)$limit;

            // Fetching all changes
            $stmt = $this->pdo->prepare($query);
            $stmt->execute([$syncToken, $currentToken, $calendarId]);

            $changes = [];

            // This loop ensures that any duplicates are overwritten, only the
            // last change on a node is relevant.
            while($row = $stmt->fetch(\PDO::FETCH_ASSOC)) {

                $changes[$row['uri']] = $row['operation'];

            }

            foreach($changes as $uri => $operation) {

                switch($operation) {
                    case 1 :
                        $result['added'][] = $uri;
                        break;
                    case 2 :
                        $result['modified'][] = $uri;
                        break;
                    case 3 :
                        $result['deleted'][] = $uri;
                        break;
                }

            }
        } else {
            // No synctoken supplied, this is the initial sync.
            $query = "SELECT uri FROM " . $this->calendarObjectTableName . " WHERE calendarid = ?";
            $stmt = $this->pdo->prepare($query);
            $stmt->execute([$calendarId]);

            $result['added'] = $stmt->fetchAll(\PDO::FETCH_COLUMN);
        }
        return $result;

    }

    /**
     * Adds a change record to the calendarchanges table.
     *
     * @param mixed $calendarId
     * @param string $objectUri
     * @param int $operation 1 = add, 2 = modify, 3 = delete.
     * @return void
     */
    protected function addChange($calendarId, $objectUri, $operation) {

        $stmt = $this->pdo->prepare('INSERT INTO ' . $this->calendarChangesTableName .' (uri, synctoken, calendarid, operation) SELECT ?, synctoken, ?, ? FROM calendars WHERE id = ?');
        $stmt->execute([
            $objectUri,
            $calendarId,
            $operation,
            $calendarId
        ]);
        $stmt = $this->pdo->prepare('UPDATE ' . $this->calendarTableName . ' SET synctoken = synctoken + 1 WHERE id = ?');
        $stmt->execute([
            $calendarId
        ]);

    }

    /**
     * Returns a list of subscriptions for a principal.
     *
     * Every subscription is an array with the following keys:
     *  * id, a unique id that will be used by other functions to modify the
     *    subscription. This can be the same as the uri or a database key.
     *  * uri. This is just the 'base uri' or 'filename' of the subscription.
     *  * principaluri. The owner of the subscription. Almost always the same as
     *    principalUri passed to this method.
     *  * source. Url to the actual feed
     *
     * Furthermore, all the subscription info must be returned too:
     *
     * 1. {DAV:}displayname
     * 2. {http://apple.com/ns/ical/}refreshrate
     * 3. {http://calendarserver.org/ns/}subscribed-strip-todos (omit if todos
     *    should not be stripped).
     * 4. {http://calendarserver.org/ns/}subscribed-strip-alarms (omit if alarms
     *    should not be stripped).
     * 5. {http://calendarserver.org/ns/}subscribed-strip-attachments (omit if
     *    attachments should not be stripped).
     * 7. {http://apple.com/ns/ical/}calendar-color
     * 8. {http://apple.com/ns/ical/}calendar-order
     * 9. {urn:ietf:params:xml:ns:caldav}supported-calendar-component-set
     *    (should just be an instance of
     *    Sabre\CalDAV\Property\SupportedCalendarComponentSet, with a bunch of
     *    default components).
     *
     * @param string $principalUri
     * @return array
     */
    public function getSubscriptionsForUser($principalUri) {

        $fields = array_values($this->subscriptionPropertyMap);
        $fields[] = 'id';
        $fields[] = 'uri';
        $fields[] = 'source';
        $fields[] = 'principaluri';
        $fields[] = 'lastmodified';

        // Making fields a comma-delimited list
        $fields = implode(', ', $fields);
        $stmt = $this->pdo->prepare("SELECT " . $fields . " FROM " . $this->calendarSubscriptionsTableName . " WHERE principaluri = ? ORDER BY calendarorder ASC");
        $stmt->execute([$principalUri]);

        $subscriptions = [];
        while($row = $stmt->fetch(\PDO::FETCH_ASSOC)) {

            $subscription = [
                'id'           => $row['id'],
                'uri'          => $row['uri'],
                'principaluri' => $row['principaluri'],
                'source'       => $row['source'],
                'lastmodified' => $row['lastmodified'],

                '{' . CalDAV\Plugin::NS_CALDAV . '}supported-calendar-component-set' => new CalDAV\Property\SupportedCalendarComponentSet(['VTODO', 'VEVENT']),
            ];

            foreach($this->subscriptionPropertyMap as $xmlName=>$dbName) {
                if (!is_null($row[$dbName])) {
                    $subscription[$xmlName] = $row[$dbName];
                }
            }

            $subscriptions[] = $subscription;

        }

        return $subscriptions;

    }

    /**
     * Creates a new subscription for a principal.
     *
     * If the creation was a success, an id must be returned that can be used to reference
     * this subscription in other methods, such as updateSubscription.
     *
     * @param string $principalUri
     * @param string $uri
     * @param array $properties
     * @return mixed
     */
    public function createSubscription($principalUri, $uri, array $properties) {

        $fieldNames = [
            'principaluri',
            'uri',
            'source',
            'lastmodified',
        ];

        if (!isset($properties['{http://calendarserver.org/ns/}source'])) {
            throw new Forbidden('The {http://calendarserver.org/ns/}source property is required when creating subscriptions');
        }

        $values = [
            ':principaluri' => $principalUri,
            ':uri'          => $uri,
            ':source'       => $properties['{http://calendarserver.org/ns/}source']->getHref(),
            ':lastmodified' => time(),
        ];

        foreach($this->subscriptionPropertyMap as $xmlName=>$dbName) {
            if (isset($properties[$xmlName])) {

                $values[':' . $dbName] = $properties[$xmlName];
                $fieldNames[] = $dbName;
            }
        }

        $stmt = $this->pdo->prepare("INSERT INTO " . $this->calendarSubscriptionsTableName . " (".implode(', ', $fieldNames).") VALUES (".implode(', ',array_keys($values)).")");
        $stmt->execute($values);

        return $this->pdo->lastInsertId();

    }

    /**
     * Updates a subscription
     *
     * The mutations array uses the propertyName in clark-notation as key,
     * and the array value for the property value. In the case a property
     * should be deleted, the property value will be null.
     *
     * This method must be atomic. If one property cannot be changed, the
     * entire operation must fail.
     *
     * If the operation was successful, you can just return true.
     * If the operation failed, you may just return false.
     *
     * Deletion of a non-existent property is always successful.
     *
     * Lastly, it is optional to return detailed information about any
     * failures. In this case an array should be returned with the following
     * structure:
     *
     * array(
     *   403 => array(
     *      '{DAV:}displayname' => null,
     *   ),
     *   424 => array(
     *      '{DAV:}owner' => null,
     *   )
     * )
     *
     * In this example it was forbidden to update {DAV:}displayname.
     * (403 Forbidden), which in turn also caused {DAV:}owner to fail
     * (424 Failed Dependency) because the request needs to be atomic.
     *
     * @param mixed $subscriptionId
     * @param array $mutations
     * @return bool|array
     */
    public function updateSubscription($subscriptionId, array $mutations) {

        $newValues = [];
        $result = [
            200 => [], // Ok
            403 => [], // Forbidden
            424 => [], // Failed Dependency
        ];

        $hasError = false;

        foreach($mutations as $propertyName=>$propertyValue) {

            if ($propertyName === '{http://calendarserver.org/ns/}source') {
                $newValues['source'] = $propertyValue->getHref();
            } else {
                // Checking the property map
                if (!isset($this->subscriptionPropertyMap[$propertyName])) {
                    // We don't know about this property.
                    $hasError = true;
                    $result[403][$propertyName] = null;
                    unset($mutations[$propertyName]);
                    continue;
                }

                $fieldName = $this->subscriptionPropertyMap[$propertyName];
                $newValues[$fieldName] = $propertyValue;
            }

        }

        // If there were any errors we need to fail the request
        if ($hasError) {
            // Properties has the remaining properties
            foreach($mutations as $propertyName=>$propertyValue) {
                $result[424][$propertyName] = null;
            }

            // Removing unused statuscodes for cleanliness
            foreach($result as $status=>$properties) {
                if (is_array($properties) && count($properties)===0) unset($result[$status]);
            }

            return $result;

        }

        // Success

        // Now we're generating the sql query.
        $valuesSql = [];
        foreach($newValues as $fieldName=>$value) {
            $valuesSql[] = $fieldName . ' = ?';
        }

        $stmt = $this->pdo->prepare("UPDATE " . $this->calendarSubscriptionsTableName . " SET " . implode(', ',$valuesSql) . ", lastmodified = ? WHERE id = ?");
        $newValues['lastmodified'] = time();
        $newValues['id'] = $subscriptionId;
        $stmt->execute(array_values($newValues));

        return true;

    }

    /**
     * Deletes a subscription
     *
     * @param mixed $subscriptionId
     * @return void
     */
    public function deleteSubscription($subscriptionId) {

        $stmt = $this->pdo->prepare('DELETE FROM ' . $this->calendarSubscriptionsTableName . ' WHERE id = ?');
        $stmt->execute([$subscriptionId]);

    }

    /**
     * Returns a single scheduling object.
     *
     * The returned array should contain the following elements:
     *   * uri - A unique basename for the object. This will be used to
     *           construct a full uri.
     *   * calendardata - The iCalendar object
     *   * lastmodified - The last modification date. Can be an int for a unix
     *                    timestamp, or a PHP DateTime object.
     *   * etag - A unique token that must change if the object changed.
     *   * size - The size of the object, in bytes.
     *
     * @param string $principalUri
     * @param string $objectUri
     * @return array
     */
    public function getSchedulingObject($principalUri, $objectUri) {

        $stmt = $this->pdo->prepare('SELECT id, calendardata, lastmodified, etag, size FROM '.$this->schedulingObjectTableName.' WHERE principaluri = ? AND uri = ?');
        $stmt->execute([$principalUri, $objectUri]);
        $row = $stmt->fetch(\PDO::FETCH_ASSOC);

        if(!$row) return null;

        return [
            'id'           => $row['id'],
            'calendardata' => $row['calendardata'],
            'lastmodified' => $row['lastmodified'],
            'etag'         => '"' . $row['etag'] . '"',
            'size'         => (int)$row['size'],
         ];

    }

    /**
     * Returns all scheduling objects for the inbox collection.
     *
     * These objects should be returned as an array. Every item in the array
     * should follow the same structure as returned from getSchedulingObject.
     *
     * The main difference is that 'calendardata' is optional.
     *
     * @param string $principalUri
     * @return array
     */
    public function getSchedulingObjects($principalUri) {

        $stmt = $this->pdo->prepare('SELECT id, calendardata, uri, lastmodified, etag, size FROM '.$this->schedulingObjectTableName.' WHERE principaluri = ?');
        $stmt->execute([$principalUri]);

        $result = [];
        foreach($stmt->fetchAll(\PDO::FETCH_ASSOC) as $row) {
            $result[] = [
                'id'           => $row['id'],
                'calendardata' => $row['calendardata'],
                'uri'          => $row['uri'],
                'lastmodified' => $row['lastmodified'],
                'etag'         => '"' . $row['etag'] . '"',
                'size'         => (int)$row['size'],
            ];
        }

        return $result;

    }

    /**
     * Deletes a scheduling object
     *
     * @param string $principalUri
     * @param string $objectUri
     * @return void
     */
    public function deleteSchedulingObject($principalUri, $objectUri) {

        $stmt = $this->pdo->prepare('DELETE FROM '.$this->schedulingObjectTableName.' WHERE principaluri = ? AND uri = ?');
        $stmt->execute([$principalUri, $objectUri]);

    }

}<|MERGE_RESOLUTION|>--- conflicted
+++ resolved
@@ -59,19 +59,18 @@
     protected $calendarChangesTableName;
 
     /**
-<<<<<<< HEAD
      * The table name that will be used inbox items.
      *
      * @var string
      */
     protected $schedulingObjectTableName;
-=======
+    
+    /**
      * The table name that will be used for calendar subscriptions.
      *
      * @var string
      */
     protected $calendarSubscriptionsTableName;
->>>>>>> bf8349e8
 
     /**
      * List of CalDAV properties, and how they map to database fieldnames
@@ -110,28 +109,19 @@
      * @param \PDO $pdo
      * @param string $calendarTableName
      * @param string $calendarObjectTableName
-<<<<<<< HEAD
      * @param string $calendarChangesTable
      * @param string $schedulingObjectTable
+     * @param string $calendarSubscriptionsTableName
      * @todo we have to do something about this signature. It's bullshit.
      */
-    public function __construct(\PDO $pdo, $calendarTableName = 'calendars', $calendarObjectTableName = 'calendarobjects', $calendarChangesTableName = 'calendarchanges', $schedulingObjectTableName = "schedulingobjects") {
-=======
-     * @param string $calendarChangesTableName
-     * @param string $calendarSubscriptionsTableName
-     */
-    public function __construct(\PDO $pdo, $calendarTableName = 'calendars', $calendarObjectTableName = 'calendarobjects', $calendarChangesTableName = 'calendarchanges', $calendarSubscriptionsTableName = 'calendarsubscriptions') {
->>>>>>> bf8349e8
+    public function __construct(\PDO $pdo, $calendarTableName = 'calendars', $calendarObjectTableName = 'calendarobjects', $calendarChangesTableName = 'calendarchanges', $calendarSubscriptionsTableName = "calendarsubscriptions", $schedulingObjectTableName = "schedulingobjects") {
 
         $this->pdo = $pdo;
         $this->calendarTableName = $calendarTableName;
         $this->calendarObjectTableName = $calendarObjectTableName;
         $this->calendarChangesTableName = $calendarChangesTableName;
-<<<<<<< HEAD
         $this->schedulingObjectTableName = $schedulingObjectTableName;
-=======
         $this->calendarSubscriptionsTableName = $calendarSubscriptionsTableName;
->>>>>>> bf8349e8
 
     }
 
