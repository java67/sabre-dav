--- conflicted
+++ resolved
@@ -194,11 +194,7 @@
         $node = $this->getNodeForPath($path);
         $children = $node->getChildren();
         $basePath = trim($path, '/');
-<<<<<<< HEAD
         if ($basePath !== '') $basePath .= '/';
-=======
-        if ($basePath !== '') $basePath.='/';
->>>>>>> d521d042
 
         foreach ($children as $child) {
 
