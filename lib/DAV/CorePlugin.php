--- conflicted
+++ resolved
@@ -618,29 +618,20 @@
 
         if ($moveInfo['destinationExists']) {
 
-<<<<<<< HEAD
             if (!$this->server->emit('beforeUnbind', [$moveInfo['destination']])) return false;
-=======
-            if (!$this->server->emit('beforeUnbind',[$moveInfo['destination']])) return false;
 
         }
         if (!$this->server->emit('beforeUnbind',[$path])) return false;
         if (!$this->server->emit('beforeBind',[$moveInfo['destination']])) return false;
+        if (!$this->server->emit('beforeMove', [$path, $moveInfo['destination']])) return false;
 
         if ($moveInfo['destinationExists']) {
 
->>>>>>> 3f3ef57c
             $this->server->tree->delete($moveInfo['destination']);
             $this->server->emit('afterUnbind', [$moveInfo['destination']]);
 
         }
 
-<<<<<<< HEAD
-        if (!$this->server->emit('beforeUnbind', [$path])) return false;
-        if (!$this->server->emit('beforeBind', [$moveInfo['destination']])) return false;
-        if (!$this->server->emit('beforeMove', [$path, $moveInfo['destination']])) return false;
-=======
->>>>>>> 3f3ef57c
         $this->server->tree->move($path, $moveInfo['destination']);
 
         // Its important afterMove is called before afterUnbind, because it
