--- conflicted
+++ resolved
@@ -10,17 +10,10 @@
  * This file moved to the HTTP package and is now deprecated. Use
  * Sabre\HTTP\URLUtil instead.
  *
-<<<<<<< HEAD
  * This file will be removed in a future version.
  *
  * @copyright Copyright (C) 2007-2014 fruux GmbH. All rights reserved.
- * @author Evert Pot (http://evertpot.com/)
-=======
- * This file will be removed in a future version. 
- * 
  * @copyright Copyright (C) 2007-2015 fruux GmbH (https://fruux.com/).
- * @author Evert Pot (http://evertpot.com/) 
->>>>>>> 9e1beadc
  * @deprecated Use Sabre\HTTP\URLUtil instead!
  * @license http://sabre.io/license/ Modified BSD License
  */
