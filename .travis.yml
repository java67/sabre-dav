language: php
php:
  - 5.4
  - 5.5
  - 5.6
  - hhvm

matrix:
  fast_finish: true
<<<<<<< HEAD
=======

env:
  matrix:
    - LOWEST_DEPS="" TEST_DEPS=""
    - LOWEST_DEPS="--prefer-lowest" TEST_DEPS="tests/Sabre/"
>>>>>>> 5fd12cb8

services:
  - mysql


before_script:
  - mysql -e 'create database sabredav'
  - composer self-update
  - composer update --prefer-source $LOWEST_DEPS

script:
<<<<<<< HEAD
  - ./bin/phpunit --configuration tests/phpunit.xml
  - ./bin/phpcs  -p --standard=tests/phpcs/ruleset.xml lib/
=======
  - ./bin/phpunit --configuration tests/phpunit.xml $TEST_DEPS
>>>>>>> 5fd12cb8

notifications:
  irc:
    channels:
        - "chat.freenode.net#sabredav"
    on_success: change
    on_failure: change<|MERGE_RESOLUTION|>--- conflicted
+++ resolved
@@ -7,14 +7,11 @@
 
 matrix:
   fast_finish: true
-<<<<<<< HEAD
-=======
 
 env:
   matrix:
     - LOWEST_DEPS="" TEST_DEPS=""
     - LOWEST_DEPS="--prefer-lowest" TEST_DEPS="tests/Sabre/"
->>>>>>> 5fd12cb8
 
 services:
   - mysql
@@ -26,12 +23,8 @@
   - composer update --prefer-source $LOWEST_DEPS
 
 script:
-<<<<<<< HEAD
-  - ./bin/phpunit --configuration tests/phpunit.xml
+  - ./bin/phpunit --configuration tests/phpunit.xml $TEST_DEPS
   - ./bin/phpcs  -p --standard=tests/phpcs/ruleset.xml lib/
-=======
-  - ./bin/phpunit --configuration tests/phpunit.xml $TEST_DEPS
->>>>>>> 5fd12cb8
 
 notifications:
   irc:
