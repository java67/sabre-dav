language: php
php:
  - 5.4
  - 5.5
  - 5.6
  - hhvm
  - hhvm-nightly

matrix:
  fast_finish: true
  allow_failures:
<<<<<<< HEAD
    - php: hhvm-nightly
=======
    - php: hhvm

env:
  matrix:
    - VOBJECT=2 LOWEST_DEPS=""
    - VOBJECT=2 LOWEST_DEPS="--prefer-lowest"
    - VOBJECT=3 LOWEST_DEPS=""
    - VOBJECT=3 LOWEST_DEPS="--prefer-lowest"
>>>>>>> bfeb4801

services:
  - mysql


before_script:
  - mysql -e 'create database sabredav'
<<<<<<< HEAD
#  - composer self-update
  - composer install --prefer-source
#  - echo "zend.enable_gc=0" >> `php --ini | grep "Loaded Configuration" | sed -e "s|.*:\s*||"`
=======
  - composer self-update
  - if [ "$VOBJECT" == "3" ]; then cp tests/composer.vobject3.json composer.json; fi
  - composer update --prefer-source $LOWEST_DEPS
>>>>>>> bfeb4801

script:
  - ./bin/phpunit --configuration tests/phpunit.xml

notifications:
  irc:
    channels:
        - "chat.freenode.net#sabredav"
    on_success: change
    on_failure: change<|MERGE_RESOLUTION|>--- conflicted
+++ resolved
@@ -4,23 +4,14 @@
   - 5.5
   - 5.6
   - hhvm
-  - hhvm-nightly
 
 matrix:
   fast_finish: true
-  allow_failures:
-<<<<<<< HEAD
-    - php: hhvm-nightly
-=======
-    - php: hhvm
 
 env:
   matrix:
-    - VOBJECT=2 LOWEST_DEPS=""
-    - VOBJECT=2 LOWEST_DEPS="--prefer-lowest"
-    - VOBJECT=3 LOWEST_DEPS=""
-    - VOBJECT=3 LOWEST_DEPS="--prefer-lowest"
->>>>>>> bfeb4801
+    - LOWEST_DEPS=""
+    - LOWEST_DEPS="--prefer-lowest"
 
 services:
   - mysql
@@ -28,15 +19,8 @@
 
 before_script:
   - mysql -e 'create database sabredav'
-<<<<<<< HEAD
-#  - composer self-update
-  - composer install --prefer-source
-#  - echo "zend.enable_gc=0" >> `php --ini | grep "Loaded Configuration" | sed -e "s|.*:\s*||"`
-=======
   - composer self-update
-  - if [ "$VOBJECT" == "3" ]; then cp tests/composer.vobject3.json composer.json; fi
   - composer update --prefer-source $LOWEST_DEPS
->>>>>>> bfeb4801
 
 script:
   - ./bin/phpunit --configuration tests/phpunit.xml
