<?php

namespace Sabre\CalDAV;

use Sabre\DAV;
use Sabre\HTTP;
use Sabre\VObject;
use Sabre\DAVACL;

require_once 'Sabre/CalDAV/TestUtil.php';
require_once 'Sabre/DAV/Auth/MockBackend.php';
require_once 'Sabre/HTTP/ResponseMock.php';

class ICSExportPluginTest extends \PHPUnit_Framework_TestCase {

    function testInit() {

        $p = new ICSExportPlugin();
        $s = new DAV\Server();
        $s->addPlugin($p);

    }

    function testBeforeMethod() {

        if (!SABRE_HASSQLITE) $this->markTestSkipped('SQLite driver is not available');
<<<<<<< HEAD
        $cbackend = Sabre_CalDAV_TestUtil::getBackend();
=======
        $cbackend = TestUtil::getBackend();
>>>>>>> fc3f4b70

        $props = array(
            'uri'=>'UUID-123467',
            'principaluri' => 'admin',
            'id' => 1,
        );
        $tree = array(
<<<<<<< HEAD
            new Sabre_CalDAV_Calendar($cbackend,$props),
=======
            new Calendar($cbackend,$props),
>>>>>>> fc3f4b70
        );

        $p = new ICSExportPlugin();

        $s = new DAV\Server($tree);
        $s->addPlugin($p);
        $s->addPlugin(new Plugin());

        $h = new HTTP\Request(array(
            'QUERY_STRING' => 'export',
        ));

        $s->httpRequest = $h;
        $s->httpResponse = new HTTP\ResponseMock();

        $this->assertFalse($p->beforeMethod('GET','UUID-123467?export'));

        $this->assertEquals('HTTP/1.1 200 OK',$s->httpResponse->status);
        $this->assertEquals(array(
            'Content-Type' => 'text/calendar',
        ), $s->httpResponse->headers);

        $obj = VObject\Reader::read($s->httpResponse->body);

        $this->assertEquals(5,count($obj->children()));
        $this->assertEquals(1,count($obj->VERSION));
        $this->assertEquals(1,count($obj->CALSCALE));
        $this->assertEquals(1,count($obj->PRODID));
        $this->assertTrue(strpos((string)$obj->PRODID, DAV\Version::VERSION)!==false);
        $this->assertEquals(1,count($obj->VTIMEZONE));
        $this->assertEquals(1,count($obj->VEVENT));

    }
    function testBeforeMethodNoVersion() {

        if (!SABRE_HASSQLITE) $this->markTestSkipped('SQLite driver is not available');
<<<<<<< HEAD
        $cbackend = Sabre_CalDAV_TestUtil::getBackend();
=======
        $cbackend = TestUtil::getBackend();
>>>>>>> fc3f4b70

        $props = array(
            'uri'=>'UUID-123467',
            'principaluri' => 'admin',
            'id' => 1,
        );
        $tree = array(
<<<<<<< HEAD
            new Sabre_CalDAV_Calendar($cbackend,$props),
=======
            new Calendar($cbackend,$props),
>>>>>>> fc3f4b70
        );

        $p = new ICSExportPlugin();

        $s = new DAV\Server($tree);

        $s->addPlugin($p);
        $s->addPlugin(new Plugin());

        $h = new HTTP\Request(array(
            'QUERY_STRING' => 'export',
        ));

        $s->httpRequest = $h;
        $s->httpResponse = new HTTP\ResponseMock();

        DAV\Server::$exposeVersion = false;
        $this->assertFalse($p->beforeMethod('GET','UUID-123467?export'));
        DAV\Server::$exposeVersion = true;

        $this->assertEquals('HTTP/1.1 200 OK',$s->httpResponse->status);
        $this->assertEquals(array(
            'Content-Type' => 'text/calendar',
        ), $s->httpResponse->headers);

        $obj = VObject\Reader::read($s->httpResponse->body);

        $this->assertEquals(5,count($obj->children()));
        $this->assertEquals(1,count($obj->VERSION));
        $this->assertEquals(1,count($obj->CALSCALE));
        $this->assertEquals(1,count($obj->PRODID));
        $this->assertFalse(strpos((string)$obj->PRODID, DAV\Version::VERSION)!==false);
        $this->assertEquals(1,count($obj->VTIMEZONE));
        $this->assertEquals(1,count($obj->VEVENT));

    }

    function testBeforeMethodNoGET() {

        $p = new ICSExportPlugin();

        $s = new DAV\Server();
        $s->addPlugin($p);

        $this->assertNull($p->beforeMethod('POST','UUID-123467?export'));

    }

    function testBeforeMethodNoExport() {

        $p = new ICSExportPlugin();

        $s = new DAV\Server();
        $s->addPlugin($p);

        $this->assertNull($p->beforeMethod('GET','UUID-123467'));

    }

    /**
     * @expectedException Sabre\DAVACL\Exception\NeedPrivileges
     */
    function testACLIntegrationBlocked() {

        if (!SABRE_HASSQLITE) $this->markTestSkipped('SQLite driver is not available');
<<<<<<< HEAD
        $cbackend = Sabre_CalDAV_TestUtil::getBackend();
=======
        $cbackend = TestUtil::getBackend();
>>>>>>> fc3f4b70

        $props = array(
            'uri'=>'UUID-123467',
            'principaluri' => 'admin',
            'id' => 1,
        );
        $tree = array(
<<<<<<< HEAD
            new Sabre_CalDAV_Calendar($cbackend,$props),
=======
            new Calendar($cbackend,$props),
>>>>>>> fc3f4b70
        );

        $p = new ICSExportPlugin();

        $s = new DAV\Server($tree);
        $s->addPlugin($p);
        $s->addPlugin(new Plugin());
        $s->addPlugin(new DAVACL\Plugin());

        $h = new HTTP\Request(array(
            'QUERY_STRING' => 'export',
        ));

        $s->httpRequest = $h;
        $s->httpResponse = new HTTP\ResponseMock();

        $p->beforeMethod('GET','UUID-123467?export');

    }

    function testACLIntegrationNotBlocked() {

        if (!SABRE_HASSQLITE) $this->markTestSkipped('SQLite driver is not available');
        $cbackend = TestUtil::getBackend();
        $pbackend = new DAVACL\MockPrincipalBackend();

        $props = array(
            'uri'=>'UUID-123467',
            'principaluri' => 'admin',
            'id' => 1,
        );
        $tree = array(
<<<<<<< HEAD
            new Sabre_CalDAV_Calendar($cbackend,$props),
            new Sabre_DAVACL_PrincipalCollection($pbackend),
=======
            new Calendar($cbackend,$props),
            new DAVACL\PrincipalCollection($pbackend),
>>>>>>> fc3f4b70
        );

        $p = new ICSExportPlugin();

        $s = new DAV\Server($tree);
        $s->addPlugin($p);
        $s->addPlugin(new Plugin());
        $s->addPlugin(new DAVACL\Plugin());
        $s->addPlugin(new DAV\Auth\Plugin(new DAV\Auth\MockBackend(),'SabreDAV'));

        // Forcing login
        $s->getPlugin('acl')->adminPrincipals = array('principals/admin');

        $h = new HTTP\Request(array(
            'QUERY_STRING' => 'export',
            'REQUEST_URI' => '/UUID-123467',
            'REQUEST_METHOD' => 'GET',
        ));

        $s->httpRequest = $h;
        $s->httpResponse = new HTTP\ResponseMock();

        $s->exec();

        $this->assertEquals('HTTP/1.1 200 OK',$s->httpResponse->status,'Invalid status received. Response body: '. $s->httpResponse->body);
        $this->assertEquals(array(
            'Content-Type' => 'text/calendar',
        ), $s->httpResponse->headers);

        $obj = VObject\Reader::read($s->httpResponse->body);

        $this->assertEquals(5,count($obj->children()));
        $this->assertEquals(1,count($obj->VERSION));
        $this->assertEquals(1,count($obj->CALSCALE));
        $this->assertEquals(1,count($obj->PRODID));
        $this->assertEquals(1,count($obj->VTIMEZONE));
        $this->assertEquals(1,count($obj->VEVENT));

    }
}<|MERGE_RESOLUTION|>--- conflicted
+++ resolved
@@ -24,23 +24,15 @@
     function testBeforeMethod() {
 
         if (!SABRE_HASSQLITE) $this->markTestSkipped('SQLite driver is not available');
-<<<<<<< HEAD
-        $cbackend = Sabre_CalDAV_TestUtil::getBackend();
-=======
-        $cbackend = TestUtil::getBackend();
->>>>>>> fc3f4b70
-
-        $props = array(
-            'uri'=>'UUID-123467',
-            'principaluri' => 'admin',
-            'id' => 1,
-        );
-        $tree = array(
-<<<<<<< HEAD
-            new Sabre_CalDAV_Calendar($cbackend,$props),
-=======
-            new Calendar($cbackend,$props),
->>>>>>> fc3f4b70
+        $cbackend = TestUtil::getBackend();
+
+        $props = array(
+            'uri'=>'UUID-123467',
+            'principaluri' => 'admin',
+            'id' => 1,
+        );
+        $tree = array(
+            new Calendar($cbackend,$props),
         );
 
         $p = new ICSExportPlugin();
@@ -77,23 +69,15 @@
     function testBeforeMethodNoVersion() {
 
         if (!SABRE_HASSQLITE) $this->markTestSkipped('SQLite driver is not available');
-<<<<<<< HEAD
-        $cbackend = Sabre_CalDAV_TestUtil::getBackend();
-=======
-        $cbackend = TestUtil::getBackend();
->>>>>>> fc3f4b70
-
-        $props = array(
-            'uri'=>'UUID-123467',
-            'principaluri' => 'admin',
-            'id' => 1,
-        );
-        $tree = array(
-<<<<<<< HEAD
-            new Sabre_CalDAV_Calendar($cbackend,$props),
-=======
-            new Calendar($cbackend,$props),
->>>>>>> fc3f4b70
+        $cbackend = TestUtil::getBackend();
+
+        $props = array(
+            'uri'=>'UUID-123467',
+            'principaluri' => 'admin',
+            'id' => 1,
+        );
+        $tree = array(
+            new Calendar($cbackend,$props),
         );
 
         $p = new ICSExportPlugin();
@@ -159,23 +143,15 @@
     function testACLIntegrationBlocked() {
 
         if (!SABRE_HASSQLITE) $this->markTestSkipped('SQLite driver is not available');
-<<<<<<< HEAD
-        $cbackend = Sabre_CalDAV_TestUtil::getBackend();
-=======
-        $cbackend = TestUtil::getBackend();
->>>>>>> fc3f4b70
-
-        $props = array(
-            'uri'=>'UUID-123467',
-            'principaluri' => 'admin',
-            'id' => 1,
-        );
-        $tree = array(
-<<<<<<< HEAD
-            new Sabre_CalDAV_Calendar($cbackend,$props),
-=======
-            new Calendar($cbackend,$props),
->>>>>>> fc3f4b70
+        $cbackend = TestUtil::getBackend();
+
+        $props = array(
+            'uri'=>'UUID-123467',
+            'principaluri' => 'admin',
+            'id' => 1,
+        );
+        $tree = array(
+            new Calendar($cbackend,$props),
         );
 
         $p = new ICSExportPlugin();
@@ -208,13 +184,8 @@
             'id' => 1,
         );
         $tree = array(
-<<<<<<< HEAD
-            new Sabre_CalDAV_Calendar($cbackend,$props),
-            new Sabre_DAVACL_PrincipalCollection($pbackend),
-=======
             new Calendar($cbackend,$props),
             new DAVACL\PrincipalCollection($pbackend),
->>>>>>> fc3f4b70
         );
 
         $p = new ICSExportPlugin();
