--- conflicted
+++ resolved
@@ -1,14 +1,10 @@
 <?php
 
-<<<<<<< HEAD
 namespace Sabre\CalDAV\Backend;
 use Sabre\DAV;
 use Sabre\CalDAV;
 
-class Mock extends AbstractBackend implements NotificationSupport {
-=======
-class Sabre_CalDAV_Backend_Mock extends Sabre_CalDAV_Backend_Abstract implements Sabre_CalDAV_Backend_NotificationSupport, Sabre_CalDAV_Backend_SharingSupport {
->>>>>>> c0857259
+class Mock extends AbstractBackend implements NotificationSupport, SharingSupport {
 
     private $calendarData;
     private $calendars;
@@ -280,9 +276,6 @@
      */
     public function deleteNotification($principalUri, CalDAV\Notifications\INotificationType $notification) {
 
-<<<<<<< HEAD
-        throw new DAV\Exception\NotImplemented('This doesn\'t work!');
-=======
         foreach($this->notifications[$principalUri] as $key=>$value) {
             if ($notification === $value) {
                 unset($this->notifications[$principalUri][$key]);
@@ -321,7 +314,7 @@
         }
 
         foreach($add as $val) {
-            $val['status'] = Sabre_CalDAV_SharingPlugin::STATUS_NORESPONSE;
+            $val['status'] = CalDAV\SharingPlugin::STATUS_NORESPONSE;
             $this->shares[$calendarId][] = $val;
         }
 
@@ -344,7 +337,7 @@
      * Every element in this array should have the following properties:
      *   * href - Often a mailto: address
      *   * commonName - Optional, for example a first + last name
-     *   * status - See the Sabre_CalDAV_SharingPlugin::STATUS_ constants.
+     *   * status - See the Sabre\CalDAV\SharingPlugin::STATUS_ constants.
      *   * readOnly - boolean
      *   * summary - Optional, a description for the share
      *
@@ -374,7 +367,7 @@
     public function shareReply($href, $status, $calendarUri, $inReplyTo, $summary = null) {
 
         // This operation basically doesn't do anything yet
-        if ($status === Sabre_CalDAV_SharingPlugin::STATUS_ACCEPTED) {
+        if ($status === CalDAV\SharingPlugin::STATUS_ACCEPTED) {
             return 'calendars/blabla/calendar';
         }
 
@@ -400,9 +393,7 @@
             }
         }
 
-        throw new Sabre_DAV_Exception('Calendar with id "' . $calendarId . '" not found');
-
->>>>>>> c0857259
+        throw new DAV\Exception('Calendar with id "' . $calendarId . '" not found');
 
     }
 
