<?php

<<<<<<< HEAD
namespace Sabre\CalDAV\Backend;
use Sabre\DAV;

class Mock extends AbstractBackend {
=======
class Sabre_CalDAV_Backend_Mock extends Sabre_CalDAV_Backend_Abstract implements Sabre_CalDAV_Backend_NotificationSupport {
>>>>>>> 45bd35e9

    private $calendarData;
    private $calendars;
    private $notifications;

    function __construct(array $calendars, array $calendarData, array $notifications = array()) {

        $this->calendars = $calendars;
        $this->calendarData = $calendarData;
        $this->notifications = $notifications;

    }

    /**
     * Returns a list of calendars for a principal.
     *
     * Every project is an array with the following keys:
     *  * id, a unique id that will be used by other functions to modify the
     *    calendar. This can be the same as the uri or a database key.
     *  * uri, which the basename of the uri with which the calendar is
     *    accessed.
     *  * principalUri. The owner of the calendar. Almost always the same as
     *    principalUri passed to this method.
     *
     * Furthermore it can contain webdav properties in clark notation. A very
     * common one is '{DAV:}displayname'.
     *
     * @param string $principalUri
     * @return array
     */
    function getCalendarsForUser($principalUri) {

        $r = array();
        foreach($this->calendars as $row) {
            if ($row['principaluri'] == $principalUri) {
                $r[] = $row;
            }
        }

        return $r;

    }

    /**
     * Creates a new calendar for a principal.
     *
     * If the creation was a success, an id must be returned that can be used to reference
     * this calendar in other methods, such as updateCalendar.
     *
     * This function must return a server-wide unique id that can be used
     * later to reference the calendar.
     *
     * @param string $principalUri
     * @param string $calendarUri
     * @param array $properties
     * @return string|int
     */
    function createCalendar($principalUri,$calendarUri,array $properties) {

        $id = Sabre_DAV_UUIDUtil::getUUID();
        $this->calendars[] = array_merge(array(
            'id' => $id,
            'principaluri' => $principalUri,
            'uri' => $calendarUri,
            '{' . Sabre_CalDAV_Plugin::NS_CALDAV . '}supported-calendar-component-set' => new Sabre_CalDAV_Property_SupportedCalendarComponentSet(array('VEVENT','VTODO')),
        ), $properties);

        return $id;

    }

    /**
     * Updates properties on this node,
     *
     * The properties array uses the propertyName in clark-notation as key,
     * and the array value for the property value. In the case a property
     * should be deleted, the property value will be null.
     *
     * This method must be atomic. If one property cannot be changed, the
     * entire operation must fail.
     *
     * If the operation was successful, true can be returned.
     * If the operation failed, false can be returned.
     *
     * Deletion of a non-existent property is always successful.
     *
     * Lastly, it is optional to return detailed information about any
     * failures. In this case an array should be returned with the following
     * structure:
     *
     * array(
     *   403 => array(
     *      '{DAV:}displayname' => null,
     *   ),
     *   424 => array(
     *      '{DAV:}owner' => null,
     *   )
     * )
     *
     * In this example it was forbidden to update {DAV:}displayname.
     * (403 Forbidden), which in turn also caused {DAV:}owner to fail
     * (424 Failed Dependency) because the request needs to be atomic.
     *
     * @param string $calendarId
     * @param array $properties
     * @return bool|array
     */
    public function updateCalendar($calendarId, array $properties) {

        return false;

    }

    /**
     * Delete a calendar and all it's objects
     *
     * @param string $calendarId
     * @return void
     */
    public function deleteCalendar($calendarId) {

        foreach($this->calendars as $k=>$calendar) {
            if ($calendar['id'] === $calendarId) {
                unset($this->calendars[$k]);
            }
        }

    }

    /**
     * Returns all calendar objects within a calendar object.
     *
     * Every item contains an array with the following keys:
     *   * id - unique identifier which will be used for subsequent updates
     *   * calendardata - The iCalendar-compatible calendar data
     *   * uri - a unique key which will be used to construct the uri. This can be any arbitrary string.
     *   * lastmodified - a timestamp of the last modification time
     *   * etag - An arbitrary string, surrounded by double-quotes. (e.g.:
     *   '  "abcdef"')
     *   * calendarid - The calendarid as it was passed to this function.
     *
     * Note that the etag is optional, but it's highly encouraged to return for
     * speed reasons.
     *
     * The calendardata is also optional. If it's not returned
     * 'getCalendarObject' will be called later, which *is* expected to return
     * calendardata.
     *
     * @param string $calendarId
     * @return array
     */
    public function getCalendarObjects($calendarId) {

        if (!isset($this->calendarData[$calendarId]))
            return array();

        $objects = $this->calendarData[$calendarId];
        foreach($objects as $uri => &$object) {
            $object['calendarid'] = $calendarId;
            $object['uri'] = $uri;

        }
        return $objects;

    }

    /**
     * Returns information from a single calendar object, based on it's object
     * uri.
     *
     * The returned array must have the same keys as getCalendarObjects. The
     * 'calendardata' object is required here though, while it's not required
     * for getCalendarObjects.
     *
     * @param string $calendarId
     * @param string $objectUri
     * @return array
     */
    function getCalendarObject($calendarId,$objectUri) {

        if (!isset($this->calendarData[$calendarId][$objectUri])) {
            throw new DAV\Exception\NotFound('Object could not be found');
        }
        $object = $this->calendarData[$calendarId][$objectUri];
        $object['calendarid'] = $calendarId;
        $object['uri'] = $objectUri;
        return $object;

    }

    /**
     * Creates a new calendar object.
     *
     * @param string $calendarId
     * @param string $objectUri
     * @param string $calendarData
     * @return void
     */
    function createCalendarObject($calendarId,$objectUri,$calendarData) {

        $this->calendarData[$calendarId][$objectUri] = array(
            'calendardata' => $calendarData,
            'calendarid' => $calendarId,
            'uri' => $objectUri,
        );

    }

    /**
     * Updates an existing calendarobject, based on it's uri.
     *
     * @param string $calendarId
     * @param string $objectUri
     * @param string $calendarData
     * @return void
     */
    function updateCalendarObject($calendarId,$objectUri,$calendarData) {

        $this->calendarData[$calendarId][$objectUri] = array(
            'calendardata' => $calendarData,
            'calendarid' => $calendarId,
            'uri' => $objectUri,
        );

    }

    /**
     * Deletes an existing calendar object.
     *
     * @param string $calendarId
     * @param string $objectUri
     * @return void
     */
    function deleteCalendarObject($calendarId,$objectUri) {

        throw new Exception('Not implemented');


    }

    /**
     * Returns a list of notifications for a given principal url.
     *
     * The returned array should only consist of implementations of
     * Sabre_CalDAV_Notifications_INotificationType.
     *
     * @param string $principalUri
     * @return array
     */
    public function getNotificationsForPrincipal($principalUri) {

        if (isset($this->notifications[$principalUri])) {
            return $this->notifications[$principalUri];
        }
        return array();

    }

    /**
     * This deletes a specific notifcation.
     *
     * This may be called by a client once it deems a notification handled.
     *
     * @param string $principalUri
     * @param Sabre_CalDAV_Notifications_INotificationType $notification
     * @return void
     */
    public function deleteNotification($principalUri, Sabre_CalDAV_Notifications_INotificationType $notification) {

        throw new Sabre_DAV_Exception_NotImplemented('This doesn\'t work!');

    }

}<|MERGE_RESOLUTION|>--- conflicted
+++ resolved
@@ -1,13 +1,9 @@
 <?php
 
-<<<<<<< HEAD
 namespace Sabre\CalDAV\Backend;
 use Sabre\DAV;
 
-class Mock extends AbstractBackend {
-=======
-class Sabre_CalDAV_Backend_Mock extends Sabre_CalDAV_Backend_Abstract implements Sabre_CalDAV_Backend_NotificationSupport {
->>>>>>> 45bd35e9
+class Mock extends AbstractBackend implements NotificationSupport {
 
     private $calendarData;
     private $calendars;
