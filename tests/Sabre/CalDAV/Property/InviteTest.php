<?php

namespace Sabre\CalDAV\Property;

use Sabre\CalDAV;
use Sabre\DAV;

class InviteTest extends \PHPUnit_Framework_TestCase {

    function testSimple() {

        $sccs = new Invite(array());

    }

    /**
     * @depends testSimple
     */
    function testSerialize() {

        $property = new Invite(array(
            array(
                'href' => 'mailto:user1@example.org',
                'status' => CalDAV\SharingPlugin::STATUS_ACCEPTED,
                'readOnly' => false,
            ),
            array(
                'href' => 'mailto:user2@example.org',
                'commonName' => 'John Doe',
                'status' => CalDAV\SharingPlugin::STATUS_DECLINED,
                'readOnly' => true,
            ),
            array(
                'href' => 'mailto:user3@example.org',
                'commonName' => 'Joe Shmoe',
                'status' => CalDAV\SharingPlugin::STATUS_NORESPONSE,
                'readOnly' => true,
                'summary' => 'Something, something',
            ),
            array(
                'href' => 'mailto:user4@example.org',
                'commonName' => 'Hoe Boe',
                'status' => CalDAV\SharingPlugin::STATUS_INVALID,
                'readOnly' => true,
            ),
        ), array(
            'href' => 'mailto:thedoctor@example.org',
            'commonName' => 'The Doctor',
            'firstName' => 'The',
            'lastName' => 'Doctor',
        ));

        $doc = new \DOMDocument();
        $doc->formatOutput = true;
        $root = $doc->createElement('d:root');
        $root->setAttribute('xmlns:d','DAV:');
        $root->setAttribute('xmlns:cal',CalDAV\Plugin::NS_CALDAV);
        $root->setAttribute('xmlns:cs',CalDAV\Plugin::NS_CALENDARSERVER);

        $doc->appendChild($root);
        $server = new DAV\Server();

        $property->serialize($server, $root);

        $xml = $doc->saveXML();

        $this->assertEquals(
'<?xml version="1.0"?>
<<<<<<< HEAD
<d:root xmlns:d="DAV:" xmlns:cal="' . Sabre_CalDAV_Plugin::NS_CALDAV . '" xmlns:cs="' . Sabre_CalDAV_Plugin::NS_CALENDARSERVER . '">
=======
<d:root xmlns:d="DAV:" xmlns:cal="' . CalDAV\Plugin::NS_CALDAV . '" xmlns:cs="' . CalDAV\Plugin::NS_CALENDARSERVER . '">
>>>>>>> fc3f4b70
  <cs:organizer>
    <d:href>mailto:thedoctor@example.org</d:href>
    <cs:common-name>The Doctor</cs:common-name>
    <cs:first-name>The</cs:first-name>
    <cs:last-name>Doctor</cs:last-name>
  </cs:organizer>
  <cs:user>
    <d:href>mailto:user1@example.org</d:href>
    <cs:invite-accepted/>
    <cs:access>
      <cs:read-write/>
    </cs:access>
  </cs:user>
  <cs:user>
    <d:href>mailto:user2@example.org</d:href>
    <cs:common-name>John Doe</cs:common-name>
    <cs:invite-declined/>
    <cs:access>
      <cs:read/>
    </cs:access>
  </cs:user>
  <cs:user>
    <d:href>mailto:user3@example.org</d:href>
    <cs:common-name>Joe Shmoe</cs:common-name>
    <cs:invite-noresponse/>
    <cs:access>
      <cs:read/>
    </cs:access>
    <cs:summary>Something, something</cs:summary>
  </cs:user>
  <cs:user>
    <d:href>mailto:user4@example.org</d:href>
    <cs:common-name>Hoe Boe</cs:common-name>
    <cs:invite-invalid/>
    <cs:access>
      <cs:read/>
    </cs:access>
  </cs:user>
</d:root>
', $xml);

    }

    /**
     * @depends testSerialize
     */
    public function testUnserialize() {

        $input = array(
            array(
                'href' => 'mailto:user1@example.org',
                'status' => CalDAV\SharingPlugin::STATUS_ACCEPTED,
                'readOnly' => false,
                'commonName' => '',
                'summary' => '',
            ),
            array(
                'href' => 'mailto:user2@example.org',
                'commonName' => 'John Doe',
                'status' => CalDAV\SharingPlugin::STATUS_DECLINED,
                'readOnly' => true,
                'summary' => '',
            ),
            array(
                'href' => 'mailto:user3@example.org',
                'commonName' => 'Joe Shmoe',
                'status' => CalDAV\SharingPlugin::STATUS_NORESPONSE,
                'readOnly' => true,
                'summary' => 'Something, something',
            ),
            array(
                'href' => 'mailto:user4@example.org',
                'commonName' => 'Hoe Boe',
                'status' => CalDAV\SharingPlugin::STATUS_INVALID,
                'readOnly' => true,
                'summary' => '',
            ),
        );

        // Creating the xml
        $doc = new \DOMDocument();
        $doc->formatOutput = true;
        $root = $doc->createElement('d:root');
        $root->setAttribute('xmlns:d','DAV:');
        $root->setAttribute('xmlns:cal',CalDAV\Plugin::NS_CALDAV);
        $root->setAttribute('xmlns:cs',CalDAV\Plugin::NS_CALENDARSERVER);

        $doc->appendChild($root);
        $server = new DAV\Server();

        $inputProperty = new Invite($input);
        $inputProperty->serialize($server, $root);

        $xml = $doc->saveXML();

        // Parsing it again

        $doc2 = DAV\XMLUtil::loadDOMDocument($xml);

        $outputProperty = Invite::unserialize($doc2->firstChild);

        $this->assertEquals($input, $outputProperty->getValue());

    }

    /**
     * @expectedException Sabre\DAV\Exception
     */
    function testUnserializeNoStatus() {

$xml = '<?xml version="1.0"?>
<d:root xmlns:d="DAV:" xmlns:cal="' . CalDAV\Plugin::NS_CALDAV . '" xmlns:cs="' . CalDAV\Plugin::NS_CALENDARSERVER . '">
  <cs:user>
    <d:href>mailto:user1@example.org</d:href>
    <!-- <cs:invite-accepted/> -->
    <cs:access>
      <cs:read-write/>
    </cs:access>
  </cs:user>
</d:root>';

        $doc2 = DAV\XMLUtil::loadDOMDocument($xml);
        $outputProperty = Invite::unserialize($doc2->firstChild);

    }

}<|MERGE_RESOLUTION|>--- conflicted
+++ resolved
@@ -66,11 +66,7 @@
 
         $this->assertEquals(
 '<?xml version="1.0"?>
-<<<<<<< HEAD
-<d:root xmlns:d="DAV:" xmlns:cal="' . Sabre_CalDAV_Plugin::NS_CALDAV . '" xmlns:cs="' . Sabre_CalDAV_Plugin::NS_CALENDARSERVER . '">
-=======
 <d:root xmlns:d="DAV:" xmlns:cal="' . CalDAV\Plugin::NS_CALDAV . '" xmlns:cs="' . CalDAV\Plugin::NS_CALENDARSERVER . '">
->>>>>>> fc3f4b70
   <cs:organizer>
     <d:href>mailto:thedoctor@example.org</d:href>
     <cs:common-name>The Doctor</cs:common-name>
