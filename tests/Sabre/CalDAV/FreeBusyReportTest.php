--- conflicted
+++ resolved
@@ -59,15 +59,9 @@
         );
 
 
-<<<<<<< HEAD
-        $caldavBackend = new Sabre_CalDAV_Backend_Mock(array(), $calendarData);
-
-        $calendar = new Sabre_CalDAV_Calendar($caldavBackend, array(
-=======
         $caldavBackend = new Backend\Mock(array(), $calendarData);
 
         $calendar = new Calendar($caldavBackend, array(
->>>>>>> fc3f4b70
             'id' => 1,
             'uri' => 'calendar',
             'principaluri' => 'principals/user1',
