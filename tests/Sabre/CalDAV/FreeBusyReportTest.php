--- conflicted
+++ resolved
@@ -59,16 +59,9 @@
         );
 
 
-<<<<<<< HEAD
         $caldavBackend = new Backend\Mock(array(), $calendarData);
-        $principalBackend = new DAVACL\MockPrincipalBackend();
 
-        $calendar = new Calendar($principalBackend,$caldavBackend, array(
-=======
-        $caldavBackend = new Sabre_CalDAV_Backend_Mock(array(), $calendarData);
-
-        $calendar = new Sabre_CalDAV_Calendar($caldavBackend, array(
->>>>>>> a0ca64cd
+        $calendar = new Calendar($caldavBackend, array(
             'id' => 1,
             'uri' => 'calendar',
             'principaluri' => 'principals/user1',
