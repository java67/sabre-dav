<?php

namespace Sabre\CalDAV;
use Sabre\VObject;
use Sabre\DAV;

class CalendarQueryValidatorTest extends \PHPUnit_Framework_TestCase {

    function testTopLevelFail() {

        $validator = new CalendarQueryValidator();
        $vcal = <<<ICS
BEGIN:VCALENDAR
BEGIN:VEVENT
END:VEVENT
END:VCALENDAR
ICS;
        $vcal = VObject\Reader::read($vcal);
        $this->assertFalse($validator->validate($vcal, ['name' => 'VFOO']));

    }

    /**
     * @dataProvider provider
     */
    function testValid($icalObject, $filters, $outcome) {

        $validator = new CalendarQueryValidator();

        // Wrapping filter in a VCALENDAR component filter, as this is always
        // there anyway.
        $filters = array(
            'name' => 'VCALENDAR',
            'comp-filters' => array($filters),
            'prop-filters' => array(),
            'is-not-defined' => false,
            'time-range' => null,
        );

        $vObject = VObject\Reader::read($icalObject);

        switch($outcome) {
            case 0 :
                $this->assertFalse($validator->validate($vObject, $filters));
                break;
            case 1 :
                $this->assertTrue($validator->validate($vObject, $filters));
                break;
            case -1 :
                try {
                    $validator->validate($vObject, $filters);
                    $this->fail('This test was supposed to fail');
                } catch (\Exception $e) {
                    // We need to test something to be valid for phpunit strict
                    // mode.
                    $this->assertTrue(true);
                }
                break;

        }

    }

    function provider() {

        $blob1 = <<<yow
BEGIN:VCALENDAR
BEGIN:VEVENT
SUMMARY:hi
END:VEVENT
END:VCALENDAR
yow;

        $blob2 = <<<yow
BEGIN:VCALENDAR
BEGIN:VEVENT
SUMMARY:hi
BEGIN:VALARM
ACTION:DISPLAY
END:VALARM
END:VEVENT
END:VCALENDAR
yow;

        $blob3 = <<<yow
BEGIN:VCALENDAR
BEGIN:VEVENT
SUMMARY:hi
DTSTART;VALUE=DATE:20110704
END:VEVENT
END:VCALENDAR
yow;
        $blob4 = <<<yow
BEGIN:VCARD
VERSION:3.0
FN:Evert
END:VCARD
yow;

        $blob5 = <<<yow
BEGIN:VCALENDAR
BEGIN:VEVENT
DTSTART:20110101T120000Z
DTEND:20110102T120000Z
END:VEVENT
END:VCALENDAR
yow;

        $blob6 = <<<yow
BEGIN:VCALENDAR
BEGIN:VEVENT
DTSTART:20110101T120000Z
DURATION:PT5H
END:VEVENT
END:VCALENDAR
yow;

        $blob7 = <<<yow
BEGIN:VCALENDAR
BEGIN:VEVENT
DTSTART;VALUE=DATE:20110101
END:VEVENT
END:VCALENDAR
yow;

        $blob8 = <<<yow
BEGIN:VCALENDAR
BEGIN:VEVENT
DTSTART:20110101T120000Z
END:VEVENT
END:VCALENDAR
yow;

        $blob9 = <<<yow
BEGIN:VCALENDAR
BEGIN:VTODO
DTSTART:20110101T120000Z
DURATION:PT1H
END:VTODO
END:VCALENDAR
yow;
        $blob10 = <<<yow
BEGIN:VCALENDAR
BEGIN:VTODO
DTSTART:20110101T120000Z
DUE:20110101T130000Z
END:VTODO
END:VCALENDAR
yow;
        $blob11 = <<<yow
BEGIN:VCALENDAR
BEGIN:VTODO
DTSTART:20110101T120000Z
END:VTODO
END:VCALENDAR
yow;

        $blob12 = <<<yow
BEGIN:VCALENDAR
BEGIN:VTODO
DUE:20110101T130000Z
END:VTODO
END:VCALENDAR
yow;

        $blob13 = <<<yow
BEGIN:VCALENDAR
BEGIN:VTODO
COMPLETED:20110101T130000Z
CREATED:20110101T110000Z
END:VTODO
END:VCALENDAR
yow;

        $blob14 = <<<yow
BEGIN:VCALENDAR
BEGIN:VTODO
COMPLETED:20110101T130000Z
END:VTODO
END:VCALENDAR
yow;

        $blob15 = <<<yow
BEGIN:VCALENDAR
BEGIN:VTODO
CREATED:20110101T110000Z
END:VTODO
END:VCALENDAR
yow;


        $blob16 = <<<yow
BEGIN:VCALENDAR
BEGIN:VTODO
END:VTODO
END:VCALENDAR
yow;

        $blob17 = <<<yow
BEGIN:VCALENDAR
BEGIN:VJOURNAL
END:VJOURNAL
END:VCALENDAR
yow;

        $blob18 = <<<yow
BEGIN:VCALENDAR
BEGIN:VJOURNAL
DTSTART:20110101T120000Z
END:VJOURNAL
END:VCALENDAR
yow;

        $blob19 = <<<yow
BEGIN:VCALENDAR
BEGIN:VJOURNAL
DTSTART;VALUE=DATE:20110101
END:VJOURNAL
END:VCALENDAR
yow;

        $blob20 = <<<yow
BEGIN:VCALENDAR
BEGIN:VFREEBUSY
END:VFREEBUSY
END:VCALENDAR
yow;

        $blob21 = <<<yow
BEGIN:VCALENDAR
BEGIN:VEVENT
DTSTART:20110101T120000Z
BEGIN:VALARM
TRIGGER:-PT1H
END:VALARM
END:VEVENT
END:VCALENDAR
yow;

        $blob22 = <<<yow
BEGIN:VCALENDAR
BEGIN:VEVENT
DTSTART:20110101T120000Z
BEGIN:VALARM
TRIGGER;VALUE=DURATION:-PT1H
END:VALARM
END:VEVENT
END:VCALENDAR
yow;

        $blob23 = <<<yow
BEGIN:VCALENDAR
BEGIN:VEVENT
DTSTART:20110101T120000Z
BEGIN:VALARM
TRIGGER;VALUE=DURATION;RELATED=END:-PT1H
END:VALARM
END:VEVENT
END:VCALENDAR
yow;

        $blob24 = <<<yow
BEGIN:VCALENDAR
BEGIN:VEVENT
DTSTART:20110101T120000Z
DTEND:20110101T130000Z
BEGIN:VALARM
TRIGGER;VALUE=DURATION;RELATED=END:-PT2H
END:VALARM
END:VEVENT
END:VCALENDAR
yow;

        $blob25 = <<<yow
BEGIN:VCALENDAR
BEGIN:VEVENT
DTSTART:20110101T120000Z
DURATION:PT1H
BEGIN:VALARM
TRIGGER;VALUE=DURATION;RELATED=END:-PT2H
END:VALARM
END:VEVENT
END:VCALENDAR
yow;

        $blob26 = <<<yow
BEGIN:VCALENDAR
BEGIN:VEVENT
DTSTART:20110101T120000Z
DURATION:PT1H
BEGIN:VALARM
TRIGGER;VALUE=DATE-TIME:20110101T110000Z
END:VALARM
END:VEVENT
END:VCALENDAR
yow;


        $blob27 = <<<yow
BEGIN:VCALENDAR
BEGIN:VTODO
DTSTART:20110101T120000Z
DUE:20110101T130000Z
BEGIN:VALARM
TRIGGER;VALUE=DURATION;RELATED=END:-PT2H
END:VALARM
END:VTODO
END:VCALENDAR
yow;

        $blob28 = <<<yow
BEGIN:VCALENDAR
BEGIN:VJOURNAL
DTSTART:20110101T120000Z
BEGIN:VALARM
TRIGGER;VALUE=DURATION;RELATED=END:-PT2H
END:VALARM
END:VJOURNAL
END:VCALENDAR
yow;

        $blob29 = <<<yow
BEGIN:VCALENDAR
BEGIN:VEVENT
DTSTART:20110101T120000Z
DURATION:PT1H
BEGIN:VALARM
TRIGGER;VALUE=DATE-TIME:20110101T090000Z
REPEAT:2
DURATION:PT1H
END:VALARM
END:VEVENT
END:VCALENDAR
yow;

        $blob30 = <<<yow
BEGIN:VCALENDAR
BEGIN:VEVENT
DTSTART:20110101T120000Z
DURATION:PT1H
BEGIN:VALARM
TRIGGER;VALUE=DATE-TIME:20110101T090000Z
DURATION:PT1H
END:VALARM
END:VEVENT
END:VCALENDAR
yow;

        $blob31 = <<<yow
BEGIN:VCALENDAR
BEGIN:VEVENT
UID:foobar
DTSTART:20080101T120000Z
DURATION:PT1H
RRULE:FREQ=YEARLY
END:VEVENT
END:VCALENDAR
yow;

        $blob32 = <<<yow
BEGIN:VCALENDAR
BEGIN:VEVENT
UID:foobar
DTSTART:20080102T120000Z
DURATION:PT1H
RRULE:FREQ=YEARLY
END:VEVENT
END:VCALENDAR
yow;
        $blob33 = <<<yow
BEGIN:VCALENDAR
BEGIN:VEVENT
UID:foobar
DTSTART;VALUE=DATE:20120628
RRULE:FREQ=DAILY
END:VEVENT
END:VCALENDAR
yow;
        $blob34 = <<<yow
BEGIN:VCALENDAR
BEGIN:VEVENT
UID:foobar
DTSTART;VALUE=DATE:20120628
RRULE:FREQ=DAILY
BEGIN:VALARM
TRIGGER:P52W
END:VALARM
END:VEVENT
END:VCALENDAR
yow;

        $filter1 = array(
            'name' => 'VEVENT',
            'comp-filters' => array(),
            'prop-filters' => array(),
            'is-not-defined' => false,
            'time-range' => null,
        );
        $filter2 = $filter1;
        $filter2['name'] = 'VTODO';

        $filter3 = $filter1;
        $filter3['is-not-defined'] = true;

        $filter4 = $filter1;
        $filter4['name'] = 'VTODO';
        $filter4['is-not-defined'] = true;

        $filter5 = $filter1;
        $filter5['comp-filters'] = array(
            array(
                'name' => 'VALARM',
                'is-not-defined' => false,
                'comp-filters' => array(),
                'prop-filters' => array(),
                'time-range' => null,
            ),
        );
        $filter6 = $filter1;
        $filter6['prop-filters'] = array(
            array(
                'name' => 'SUMMARY',
                'is-not-defined' => false,
                'param-filters' => array(),
                'time-range' => null,
                'text-match' => null,
            ),
        );
        $filter7 = $filter6;
        $filter7['prop-filters'][0]['name'] = 'DESCRIPTION';

        $filter8 = $filter6;
        $filter8['prop-filters'][0]['is-not-defined'] = true;

        $filter9 = $filter7;
        $filter9['prop-filters'][0]['is-not-defined'] = true;

        $filter10 = $filter5;
        $filter10['prop-filters'] = $filter6['prop-filters'];

        // Param filters
        $filter11 = $filter1;
        $filter11['prop-filters'] = array(
            array(
                'name' => 'DTSTART',
                'is-not-defined' => false,
                'param-filters' => array(
                    array(
                        'name' => 'VALUE',
                        'is-not-defined' => false,
                        'text-match' => null,
                    ),
                ),
                'time-range' => null,
                'text-match' => null,
            ),
        );

        $filter12 = $filter11;
        $filter12['prop-filters'][0]['param-filters'][0]['name'] = 'TZID';

        $filter13 = $filter11;
        $filter13['prop-filters'][0]['param-filters'][0]['is-not-defined'] = true;

        $filter14 = $filter12;
        $filter14['prop-filters'][0]['param-filters'][0]['is-not-defined'] = true;

        // Param text filter
        $filter15 = $filter11;
        $filter15['prop-filters'][0]['param-filters'][0]['text-match'] = array(
            'collation' => 'i;ascii-casemap',
            'value' => 'dAtE',
            'negate-condition' => false,
        );
        $filter16 = $filter15;
        $filter16['prop-filters'][0]['param-filters'][0]['text-match']['collation'] = 'i;octet';

        $filter17 = $filter15;
        $filter17['prop-filters'][0]['param-filters'][0]['text-match']['negate-condition'] = true;

        $filter18 = $filter15;
        $filter18['prop-filters'][0]['param-filters'][0]['text-match']['negate-condition'] = true;
        $filter18['prop-filters'][0]['param-filters'][0]['text-match']['collation'] = 'i;octet';

        // prop + text
        $filter19 = $filter5;
        $filter19['comp-filters'][0]['prop-filters'] = array(
            array(
                'name' => 'action',
                'is-not-defined' => false,
                'time-range' => null,
                'param-filters' => array(),
                'text-match' => array(
                    'collation' => 'i;ascii-casemap',
                    'value' => 'display',
                    'negate-condition' => false,
                ),
            ),
        );

        // Time range
        $filter20 = array(
            'name' => 'VEVENT',
            'comp-filters' => array(),
            'prop-filters' => array(),
            'is-not-defined' => false,
            'time-range' => array(
               'start' => new \DateTime('2011-01-01 10:00:00', new \DateTimeZone('GMT')),
               'end' => new \DateTime('2011-01-01 13:00:00', new \DateTimeZone('GMT')),
            ),
        );
        // Time range, no end date
        $filter21 = $filter20;
        $filter21['time-range']['end'] = null;

        // Time range, no start date
        $filter22 = $filter20;
        $filter22['time-range']['start'] = null;

        // Time range, other dates
        $filter23 = $filter20;
        $filter23['time-range'] = array(
           'start' => new \DateTime('2011-02-01 10:00:00', new \DateTimeZone('GMT')),
           'end' => new \DateTime('2011-02-01 13:00:00', new \DateTimeZone('GMT')),
        );
        // Time range
        $filter24 = array(
            'name' => 'VTODO',
            'comp-filters' => array(),
            'prop-filters' => array(),
            'is-not-defined' => false,
            'time-range' => array(
               'start' => new \DateTime('2011-01-01 12:45:00', new \DateTimeZone('GMT')),
               'end' => new \DateTime('2011-01-01 13:15:00', new \DateTimeZone('GMT')),
            ),
        );
        // Time range, other dates (1 month in the future)
        $filter25 = $filter24;
        $filter25['time-range'] = array(
           'start' => new \DateTime('2011-02-01 10:00:00', new \DateTimeZone('GMT')),
           'end' => new \DateTime('2011-02-01 13:00:00', new \DateTimeZone('GMT')),
        );
        $filter26 = $filter24;
        $filter26['time-range'] = array(
           'start' => new \DateTime('2011-01-01 11:45:00', new \DateTimeZone('GMT')),
           'end' => new \DateTime('2011-01-01 12:15:00', new \DateTimeZone('GMT')),
       );

        // Time range for VJOURNAL
        $filter27 = array(
            'name' => 'VJOURNAL',
            'comp-filters' => array(),
            'prop-filters' => array(),
            'is-not-defined' => false,
            'time-range' => array(
               'start' => new \DateTime('2011-01-01 12:45:00', new \DateTimeZone('GMT')),
               'end' => new \DateTime('2011-01-01 13:15:00', new \DateTimeZone('GMT')),
            ),
        );
        $filter28 = $filter27;
        $filter28['time-range'] = array(
           'start' => new \DateTime('2011-01-01 11:45:00', new \DateTimeZone('GMT')),
           'end' => new \DateTime('2011-01-01 12:15:00', new \DateTimeZone('GMT')),
        );
        // Time range for VFREEBUSY
        $filter29 = array(
            'name' => 'VFREEBUSY',
            'comp-filters' => array(),
            'prop-filters' => array(),
            'is-not-defined' => false,
            'time-range' => array(
               'start' => new \DateTime('2011-01-01 12:45:00', new \DateTimeZone('GMT')),
               'end' => new \DateTime('2011-01-01 13:15:00', new \DateTimeZone('GMT')),
            ),
        );
        // Time range filter on property
        $filter30 = array(
            'name' => 'VEVENT',
            'comp-filters' => array(),
            'prop-filters' => array(
                array(
                    'name' => 'DTSTART',
                    'is-not-defined' => false,
                    'param-filters' => array(),
                    'time-range' => array(
                       'start' => new \DateTime('2011-01-01 10:00:00', new \DateTimeZone('GMT')),
                       'end' => new \DateTime('2011-01-01 13:00:00', new \DateTimeZone('GMT')),
                   ),
                    'text-match' => null,
               ),
            ),
            'is-not-defined' => false,
            'time-range' => null,
        );

        // Time range for alarm
        $filter31 = array(
            'name' => 'VEVENT',
            'prop-filters' => array(),
            'comp-filters' => array(
                array(
                    'name' => 'VALARM',
                    'is-not-defined' => false,
                    'comp-filters' => array(),
                    'prop-filters' => array(),
                    'time-range' => array(
                       'start' => new \DateTime('2011-01-01 10:45:00', new \DateTimeZone('GMT')),
                       'end' => new \DateTime('2011-01-01 11:15:00', new \DateTimeZone('GMT')),
                    ),
                    'text-match' => null,
               ),
            ),
            'is-not-defined' => false,
            'time-range' => null,
        );
        $filter32 = $filter31;
        $filter32['comp-filters'][0]['time-range'] = array(
           'start' => new \DateTime('2011-01-01 11:45:00', new \DateTimeZone('GMT')),
           'end' => new \DateTime('2011-01-01 12:15:00', new \DateTimeZone('GMT')),
       );

        $filter33 = $filter31;
        $filter33['name'] = 'VTODO';
        $filter34 = $filter32;
        $filter34['name'] = 'VTODO';
        $filter35 = $filter31;
        $filter35['name'] = 'VJOURNAL';
        $filter36 = $filter32;
        $filter36['name'] = 'VJOURNAL';

        // Time range filter on non-datetime property
        $filter37 = array(
            'name' => 'VEVENT',
            'comp-filters' => array(),
            'prop-filters' => array(
                array(
                    'name' => 'SUMMARY',
                    'is-not-defined' => false,
                    'param-filters' => array(),
                    'time-range' => array(
                       'start' => new \DateTime('2011-01-01 10:00:00', new \DateTimeZone('GMT')),
                       'end' => new \DateTime('2011-01-01 13:00:00', new \DateTimeZone('GMT')),
                   ),
                    'text-match' => null,
               ),
            ),
            'is-not-defined' => false,
            'time-range' => null,
        );

        $filter38 = array(
            'name' => 'VEVENT',
            'comp-filters' => array(),
            'prop-filters' => array(),
            'is-not-defined' => false,
            'time-range' => array(
                'start' => new \DateTime('2012-07-01 00:00:00', new \DateTimeZone('UTC')),
                'end' => new \DateTime('2012-08-01 00:00:00', new \DateTimeZone('UTC')),
            )
        );
        $filter39 = array(
            'name' => 'VEVENT',
            'comp-filters' => array(
                array(
                    'name' => 'VALARM',
                    'comp-filters' => array(),
                    'prop-filters' => array(),
                    'is-not-defined' => false,
                    'time-range' => array(
                        'start' => new \DateTime('2012-09-01 00:00:00', new \DateTimeZone('UTC')),
                        'end' => new \DateTime('2012-10-01 00:00:00', new \DateTimeZone('UTC')),
                    )
                ),
            ),
            'prop-filters' => array(),
            'is-not-defined' => false,
            'time-range' => null,
        );

        return array(

            // Component check

            array($blob1, $filter1, 1),
            array($blob1, $filter2, 0),
            array($blob1, $filter3, 0),
            array($blob1, $filter4, 1),

            // Subcomponent check (4)
            array($blob1, $filter5, 0),
            array($blob2, $filter5, 1),

            // Property checki (6)
            array($blob1, $filter6, 1),
            array($blob1, $filter7, 0),
            array($blob1, $filter8, 0),
            array($blob1, $filter9, 1),

            // Subcomponent + property (10)
            array($blob2, $filter10, 1),

            // Param filter (11)
            array($blob3, $filter11, 1),
            array($blob3, $filter12, 0),
            array($blob3, $filter13, 0),
            array($blob3, $filter14, 1),

<<<<<<< HEAD
            // Param + text
            array($blob3, $filter15, 1), // data set #15
=======
            // Param + text (15)
            array($blob3, $filter15, 1),
>>>>>>> ae817b70
            array($blob3, $filter16, 0),
            array($blob3, $filter17, 0),
            array($blob3, $filter18, 1),

            // Prop + text (19)
            array($blob2, $filter19, 1),

<<<<<<< HEAD
            // Incorrect object (vcard)
            array($blob4, $filter1, -1), // data set #20
=======
            // Incorrect object (vcard) (20)
            array($blob4, $filter1, -1),
>>>>>>> ae817b70

            // Time-range for event (21)
            array($blob5, $filter20, 1),
            array($blob6, $filter20, 1),
            array($blob7, $filter20, 1),
            array($blob8, $filter20, 1),

            array($blob5, $filter21, 1),
            array($blob5, $filter22, 1),

            array($blob5, $filter23, 0),
            array($blob6, $filter23, 0),
            array($blob7, $filter23, 0),
            array($blob8, $filter23, 0),

            // Time-range for todo (31)
            array($blob9, $filter24, 1),
            array($blob9, $filter25, 0),
            array($blob9, $filter26, 1),
            array($blob10, $filter24, 1),
            array($blob10, $filter25, 0),
            array($blob10, $filter26, 1),

            array($blob11, $filter24, 0),
            array($blob11, $filter25, 0),
            array($blob11, $filter26, 1),

            array($blob12, $filter24, 1),
            array($blob12, $filter25, 0),
            array($blob12, $filter26, 0),

            array($blob13, $filter24, 1),
            array($blob13, $filter25, 0),
            array($blob13, $filter26, 1),

            array($blob14, $filter24, 1),
            array($blob14, $filter25, 0),
            array($blob14, $filter26, 0),

            array($blob15, $filter24, 1),
            array($blob15, $filter25, 1),
            array($blob15, $filter26, 1),

            array($blob16, $filter24, 1),
            array($blob16, $filter25, 1),
            array($blob16, $filter26, 1),

            // Time-range for journals (55)
            array($blob17, $filter27, 0),
            array($blob17, $filter28, 0),
            array($blob18, $filter27, 0),
            array($blob18, $filter28, 1),
            array($blob19, $filter27, 1),
            array($blob19, $filter28, 1),

            // Time-range for free-busy (61)
            array($blob20, $filter29, -1),

            // Time-range on property (62)
            array($blob5, $filter30, 1),
            array($blob3, $filter37, -1),
            array($blob3, $filter30, 0),

            // Time-range on alarm in vevent (65)
            array($blob21, $filter31, 1),
            array($blob21, $filter32, 0),
            array($blob22, $filter31, 1),
            array($blob22, $filter32, 0),
            array($blob23, $filter31, 1),
            array($blob23, $filter32, 0),
            array($blob24, $filter31, 1),
            array($blob24, $filter32, 0),
            array($blob25, $filter31, 1),
            array($blob25, $filter32, 0),
            array($blob26, $filter31, 1),
            array($blob26, $filter32, 0),

            // Time-range on alarm for vtodo (77)
            array($blob27, $filter33, 1),
            array($blob27, $filter34, 0),

            // Time-range on alarm for vjournal (79)
            array($blob28, $filter35, -1),
            array($blob28, $filter36, -1),

            // Time-range on alarm with duration (81)
            array($blob29, $filter31, 1),
            array($blob29, $filter32, 0),
            array($blob30, $filter31, 0),
            array($blob30, $filter32, 0),

            // Time-range with RRULE (85)
            array($blob31, $filter20, 1),
            array($blob32, $filter20, 0),

            // Bug reported on mailing list, related to all-day events (87)
            //array($blob33, $filter38, 1),

            // Event in timerange, but filtered alarm is in the far future (88).
            array($blob34, $filter39, 0),
        );

    }

}<|MERGE_RESOLUTION|>--- conflicted
+++ resolved
@@ -705,13 +705,8 @@
             array($blob3, $filter13, 0),
             array($blob3, $filter14, 1),
 
-<<<<<<< HEAD
-            // Param + text
-            array($blob3, $filter15, 1), // data set #15
-=======
             // Param + text (15)
             array($blob3, $filter15, 1),
->>>>>>> ae817b70
             array($blob3, $filter16, 0),
             array($blob3, $filter17, 0),
             array($blob3, $filter18, 1),
@@ -719,13 +714,8 @@
             // Prop + text (19)
             array($blob2, $filter19, 1),
 
-<<<<<<< HEAD
-            // Incorrect object (vcard)
-            array($blob4, $filter1, -1), // data set #20
-=======
             // Incorrect object (vcard) (20)
             array($blob4, $filter1, -1),
->>>>>>> ae817b70
 
             // Time-range for event (21)
             array($blob5, $filter20, 1),
