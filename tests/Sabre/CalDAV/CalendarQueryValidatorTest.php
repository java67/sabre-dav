--- conflicted
+++ resolved
@@ -1,16 +1,10 @@
 <?php
 
-<<<<<<< HEAD
 namespace Sabre\CalDAV;
 use Sabre\VObject;
 use Sabre\DAV;
 
 class CalendarQueryValidatorTest extends \PHPUnit_Framework_TestCase {
-=======
-use Sabre\VObject;
-
-class Sabre_CalDAV_CalendarQueryValidatorTest extends PHPUnit_Framework_TestCase {
->>>>>>> 9addbfd6
 
     /**
      * @dataProvider provider
@@ -41,11 +35,9 @@
             case -1 :
                 try {
                     $validator->validate($vObject, $filters);
-<<<<<<< HEAD
                 } catch (DAV\Exception $e) {
-=======
-                } catch (Exception $e) {
->>>>>>> 9addbfd6
+                    // Success
+                } catch (\LogicException $e) {
                     // Success
                 }
                 break;
