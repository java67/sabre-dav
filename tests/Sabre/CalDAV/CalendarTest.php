<?php

namespace Sabre\CalDAV;

use Sabre\DAV\PropPatch;

require_once 'Sabre/CalDAV/TestUtil.php';

class CalendarTest extends \PHPUnit_Framework_TestCase {

    /**
     * @var Sabre\CalDAV\Backend\PDO
     */
    protected $backend;
    protected $principalBackend;
    /**
     * @var Sabre\CalDAV\Calendar
     */
    protected $calendar;
    /**
     * @var array
     */
    protected $calendars;

    function setup() {

        $this->backend = TestUtil::getBackend();

        $this->calendars = $this->backend->getCalendarsForUser('principals/user1');
        $this->assertEquals(2, count($this->calendars));
        $this->calendar = new Calendar($this->backend, $this->calendars[0]);


    }

    function teardown() {

        unset($this->backend);

    }

    function testSimple() {

        $this->assertEquals($this->calendars[0]['uri'], $this->calendar->getName());

    }

    /**
     * @depends testSimple
     */
    function testUpdateProperties() {

        $propPatch = new PropPatch([
            '{DAV:}displayname' => 'NewName',
        ]);

        $result = $this->calendar->propPatch($propPatch);
        $result = $propPatch->commit();

        $this->assertEquals(true, $result);

        $calendars2 = $this->backend->getCalendarsForUser('principals/user1');
        $this->assertEquals('NewName', $calendars2[0]['{DAV:}displayname']);

    }

    /**
     * @depends testSimple
     */
    function testGetProperties() {

        $question = [
            '{urn:ietf:params:xml:ns:caldav}supported-calendar-component-set',
        ];

        $result = $this->calendar->getProperties($question);

        foreach ($question as $q) $this->assertArrayHasKey($q, $result);

        $this->assertEquals(['VEVENT', 'VTODO'], $result['{urn:ietf:params:xml:ns:caldav}supported-calendar-component-set']->getValue());

    }

    /**
     * @expectedException Sabre\DAV\Exception\NotFound
     * @depends testSimple
     */
    function testGetChildNotFound() {

        $this->calendar->getChild('randomname');

    }

    /**
     * @depends testSimple
     */
    function testGetChildren() {

        $children = $this->calendar->getChildren();
        $this->assertEquals(1, count($children));

        $this->assertTrue($children[0] instanceof CalendarObject);

    }

    /**
     * @depends testGetChildren
     */
    function testChildExists() {

        $this->assertFalse($this->calendar->childExists('foo'));

        $children = $this->calendar->getChildren();
        $this->assertTrue($this->calendar->childExists($children[0]->getName()));
    }



    /**
     * @expectedException Sabre\DAV\Exception\MethodNotAllowed
     */
    function testCreateDirectory() {

        $this->calendar->createDirectory('hello');

    }

    /**
     * @expectedException Sabre\DAV\Exception\MethodNotAllowed
     */
    function testSetName() {

        $this->calendar->setName('hello');

    }

    function testGetLastModified() {

        $this->assertNull($this->calendar->getLastModified());

    }

    function testCreateFile() {

        $file = fopen('php://memory', 'r+');
        fwrite($file, TestUtil::getTestCalendarData());
        rewind($file);

        $this->calendar->createFile('hello', $file);

        $file = $this->calendar->getChild('hello');
        $this->assertTrue($file instanceof CalendarObject);

    }

    function testCreateFileNoSupportedComponents() {

        $file = fopen('php://memory', 'r+');
        fwrite($file, TestUtil::getTestCalendarData());
        rewind($file);

        $calendar = new Calendar($this->backend, $this->calendars[1]);
        $calendar->createFile('hello', $file);

        $file = $calendar->getChild('hello');
        $this->assertTrue($file instanceof CalendarObject);

    }

    function testDelete() {

        $this->calendar->delete();

        $calendars = $this->backend->getCalendarsForUser('principals/user1');
        $this->assertEquals(1, count($calendars));
    }

    function testGetOwner() {

        $this->assertEquals('principals/user1', $this->calendar->getOwner());

    }

    function testGetGroup() {

        $this->assertNull($this->calendar->getGroup());

    }

    function testGetACL() {

        $expected = [
            [
                'privilege' => '{DAV:}read',
                'principal' => 'principals/user1',
                'protected' => true,
            ],
            [
                'privilege' => '{DAV:}read',
                'principal' => 'principals/user1/calendar-proxy-write',
                'protected' => true,
            ],
            [
                'privilege' => '{DAV:}read',
                'principal' => 'principals/user1/calendar-proxy-read',
                'protected' => true,
            ],
            [
                'privilege' => '{' . Plugin::NS_CALDAV . '}read-free-busy',
                'principal' => '{DAV:}authenticated',
                'protected' => true,
            ],
            [
                'privilege' => '{DAV:}write',
                'principal' => 'principals/user1',
                'protected' => true,
            ],
            [
                'privilege' => '{DAV:}write',
                'principal' => 'principals/user1/calendar-proxy-write',
                'protected' => true,
            ],
        ];
        $this->assertEquals($expected, $this->calendar->getACL());

    }

    /**
     * @expectedException Sabre\DAV\Exception\MethodNotAllowed
     */
    function testSetACL() {

        $this->calendar->setACL([]);

    }

    function testGetSupportedPrivilegesSet() {

        $result = $this->calendar->getSupportedPrivilegeSet();

        $this->assertEquals(
            '{' . Plugin::NS_CALDAV . '}read-free-busy',
            $result['aggregates'][0]['aggregates'][2]['privilege']
        );

    }

    function testGetSyncToken() {

<<<<<<< HEAD
        $this->assertNull($this->calendar->getSyncToken());
=======
        $this->assertEquals(2, $this->calendar->getSyncToken());

    }
    function testGetSyncToken2() {

        $calendar = new Calendar(new Backend\Mock([], []), [
            '{DAV:}sync-token' => 2
        ]);
        $this->assertEquals(2, $this->calendar->getSyncToken());

    }

    function testGetSyncTokenNoSyncSupport() {

        $calendar = new Calendar(new Backend\Mock([], []), []);
        $this->assertNull($calendar->getSyncToken());
>>>>>>> c0cffca7

    }

    function testGetChanges() {

        $this->assertNull($this->calendar->getChanges(1, 1));

    }

<<<<<<< HEAD
=======
    function testGetChangesNoSyncSupport() {

        $calendar = new Calendar(new Backend\Mock([], []), []);
        $this->assertNull($calendar->getChanges(1, null));

    }
>>>>>>> c0cffca7
}<|MERGE_RESOLUTION|>--- conflicted
+++ resolved
@@ -247,12 +247,10 @@
 
     function testGetSyncToken() {
 
-<<<<<<< HEAD
         $this->assertNull($this->calendar->getSyncToken());
-=======
-        $this->assertEquals(2, $this->calendar->getSyncToken());
-
-    }
+
+    }
+
     function testGetSyncToken2() {
 
         $calendar = new Calendar(new Backend\Mock([], []), [
@@ -266,7 +264,6 @@
 
         $calendar = new Calendar(new Backend\Mock([], []), []);
         $this->assertNull($calendar->getSyncToken());
->>>>>>> c0cffca7
 
     }
 
@@ -276,13 +273,4 @@
 
     }
 
-<<<<<<< HEAD
-=======
-    function testGetChangesNoSyncSupport() {
-
-        $calendar = new Calendar(new Backend\Mock([], []), []);
-        $this->assertNull($calendar->getChanges(1, null));
-
-    }
->>>>>>> c0cffca7
 }