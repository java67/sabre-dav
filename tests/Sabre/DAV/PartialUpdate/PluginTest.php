<?php

namespace Sabre\DAV\PartialUpdate;

use Sabre\DAV;
use Sabre\HTTP;

require_once 'Sabre/DAV/PartialUpdate/FileMock.php';

class PluginTest extends \Sabre\DAVServerTest {

    protected $node;
    protected $plugin;

    public function setUp() {

        $this->node = new FileMock();
        $this->tree[] = $this->node;

        parent::setUp();

        $this->plugin = new Plugin();
        $this->server->addPlugin($this->plugin);



    }

    public function testInit() {

        $this->assertEquals('partialupdate', $this->plugin->getPluginName());
        $this->assertEquals(array('sabredav-partialupdate'), $this->plugin->getFeatures());
        $this->assertEquals(array(
            'PATCH'
        ), $this->plugin->getHTTPMethods('partial'));
        $this->assertEquals(array(
        ), $this->plugin->getHTTPMethods(''));

    }

    public function testPatchNoRange() {

        $this->node->put('00000000');
        $request = HTTP\Sapi::createFromServerArray(array(
            'REQUEST_METHOD' => 'PATCH',
            'REQUEST_URI'    => '/partial',
        ));
        $response = $this->request($request);

        $this->assertEquals(400, $response->status, 'Full response body:' . $response->body);

    }

    public function testPatchNotSupported() {

        $this->node->put('00000000');
        $request = HTTP\Sapi::createFromServerArray(array(
            'REQUEST_METHOD' => 'PATCH',
            'REQUEST_URI'    => '/',
            'X_UPDATE_RANGE' => '3-4',

        ));
        $request->setBody(
            '111'
        );
        $response = $this->request($request);

        $this->assertEquals(405, $response->status, 'Full response body:' . $response->body);

    }

    public function testPatchNoContentType() {

        $this->node->put('00000000');
        $request = HTTP\Sapi::createFromServerArray(array(
            'REQUEST_METHOD'      => 'PATCH',
            'REQUEST_URI'         => '/partial',
            'HTTP_X_UPDATE_RANGE' => 'bytes=3-4',

        ));
        $request->setBody(
            '111'
        );
        $response = $this->request($request);

        $this->assertEquals(415, $response->status, 'Full response body:' . $response->body);

    }

    public function testPatchBadRange() {

        $this->node->put('00000000');
        $request = HTTP\Sapi::createFromServerArray(array(
            'REQUEST_METHOD'      => 'PATCH',
            'REQUEST_URI'         => '/partial',
            'HTTP_X_UPDATE_RANGE' => 'bytes=3-4',
            'HTTP_CONTENT_TYPE'   => 'application/x-sabredav-partialupdate',
        ));
        $request->setBody(
            '111'
        );
        $response = $this->request($request);

<<<<<<< HEAD
        $this->assertEquals(416, $response->status, 'Full response body:' . $response->body);
=======
        $this->assertEquals('HTTP/1.1 411 Length Required', $response->status, 'Full response body:' . $response->body);
>>>>>>> 3d0a64d3

    }

    public function testPatchSuccess() {

        $this->node->put('00000000');
        $request = HTTP\Sapi::createFromServerArray(array(
            'REQUEST_METHOD'      => 'PATCH',
            'REQUEST_URI'         => '/partial',
            'HTTP_X_UPDATE_RANGE' => 'bytes=3-5',
            'HTTP_CONTENT_TYPE'   => 'application/x-sabredav-partialupdate',
            'HTTP_CONTENT_LENGTH' => 3,
        ));
        $request->setBody(
            '111'
        );
        $response = $this->request($request);

<<<<<<< HEAD
        $this->assertEquals(204, $response->status, 'Full response body:' . $response->body);
        $this->assertEquals('00111000', $this->node->get());
=======
        $this->assertEquals('HTTP/1.1 204 No Content', $response->status, 'Full response body:' . $response->body);
        $this->assertEquals('00011100', $this->node->get());
>>>>>>> 3d0a64d3

    }

    public function testPatchNoEndRange() {

        $this->node->put('00000');
        $request = new HTTP\Request('PATCH','/partial',[
            'X-Update-Range' => 'bytes=3-',
            'Content-Type'   => 'application/x-sabredav-partialupdate',
            'Content-Length' => '3',
        ], '111');

        $response = $this->request($request);

        $this->assertEquals(204, $response->getStatus(), 'Full response body:' . $response->getBodyAsString());
        $this->assertEquals('00111', $this->node->get());

    }

}<|MERGE_RESOLUTION|>--- conflicted
+++ resolved
@@ -101,11 +101,7 @@
         );
         $response = $this->request($request);
 
-<<<<<<< HEAD
-        $this->assertEquals(416, $response->status, 'Full response body:' . $response->body);
-=======
-        $this->assertEquals('HTTP/1.1 411 Length Required', $response->status, 'Full response body:' . $response->body);
->>>>>>> 3d0a64d3
+        $this->assertEquals(411, $response->status, 'Full response body:' . $response->body);
 
     }
 
@@ -124,13 +120,8 @@
         );
         $response = $this->request($request);
 
-<<<<<<< HEAD
         $this->assertEquals(204, $response->status, 'Full response body:' . $response->body);
-        $this->assertEquals('00111000', $this->node->get());
-=======
-        $this->assertEquals('HTTP/1.1 204 No Content', $response->status, 'Full response body:' . $response->body);
         $this->assertEquals('00011100', $this->node->get());
->>>>>>> 3d0a64d3
 
     }
 
