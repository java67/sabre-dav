<?php

namespace Sabre\CardDAV\Backend;

use Sabre\CardDAV;
use Sabre\DAV\PropPatch;

abstract class AbstractPDOTest extends \PHPUnit_Framework_TestCase {

    /**
     * @var CardDAV\Backend\PDO
     */
    protected $backend;

    /**
     * @abstract
     * @return PDO
     */
    abstract function getPDO();

    public function setUp() {

        $pdo = $this->getPDO();
        $this->backend = new PDO($pdo);
        $pdo->exec('INSERT INTO addressbooks (principaluri, displayname, uri, description, synctoken) VALUES ("principals/user1", "book1", "book1", "addressbook 1", 1)');
        $pdo->exec('INSERT INTO cards (addressbookid, carddata, uri, lastmodified, etag, size) VALUES (1, "card1", "card1", 0, "' . md5('card1') . '", 5)');

    }

    public function testGetAddressBooksForUser() {

        $result = $this->backend->getAddressBooksForUser('principals/user1');

        $expected = array(
            array(
                'id' => 1,
                'uri' => 'book1',
                'principaluri' => 'principals/user1',
                '{DAV:}displayname' => 'book1',
                '{' . CardDAV\Plugin::NS_CARDDAV . '}addressbook-description' => 'addressbook 1',
                '{http://calendarserver.org/ns/}getctag' => 1,
<<<<<<< HEAD
                '{DAV:}sync-token' => 1
=======
                '{' . CardDAV\Plugin::NS_CARDDAV . '}supported-address-data' => new CardDAV\Property\SupportedAddressData(),
                '{http://sabredav.org/ns}sync-token' => "1"
>>>>>>> b9afacaa
            )
        );

        $this->assertEquals($expected, $result);

    }

    public function testUpdateAddressBookInvalidProp() {

        $propPatch = new PropPatch([
            '{DAV:}displayname' => 'updated',
            '{' . CardDAV\Plugin::NS_CARDDAV . '}addressbook-description' => 'updated',
            '{DAV:}foo' => 'bar',
        ]);

        $this->backend->updateAddressBook(1, $propPatch);
        $result = $propPatch->commit();

        $this->assertFalse($result);

        $result = $this->backend->getAddressBooksForUser('principals/user1');

        $expected = array(
            array(
                'id' => 1,
                'uri' => 'book1',
                'principaluri' => 'principals/user1',
                '{DAV:}displayname' => 'book1',
                '{' . CardDAV\Plugin::NS_CARDDAV . '}addressbook-description' => 'addressbook 1',
                '{http://calendarserver.org/ns/}getctag' => 1,
<<<<<<< HEAD
                '{DAV:}sync-token' => 1
=======
                '{' . CardDAV\Plugin::NS_CARDDAV . '}supported-address-data' => new CardDAV\Property\SupportedAddressData(),
                '{http://sabredav.org/ns}sync-token' => 1
>>>>>>> b9afacaa
            )
        );

        $this->assertEquals($expected, $result);

    }

    public function testUpdateAddressBookNoProps() {

        $propPatch = new PropPatch([
        ]);

        $this->backend->updateAddressBook(1, $propPatch);
        $result = $propPatch->commit();
        $this->assertTrue($result);

        $result = $this->backend->getAddressBooksForUser('principals/user1');

        $expected = array(
            array(
                'id' => 1,
                'uri' => 'book1',
                'principaluri' => 'principals/user1',
                '{DAV:}displayname' => 'book1',
                '{' . CardDAV\Plugin::NS_CARDDAV . '}addressbook-description' => 'addressbook 1',
                '{http://calendarserver.org/ns/}getctag' => 1,
<<<<<<< HEAD
                '{DAV:}sync-token' => 1
=======
                '{' . CardDAV\Plugin::NS_CARDDAV . '}supported-address-data' => new CardDAV\Property\SupportedAddressData(),
                '{http://sabredav.org/ns}sync-token' => 1
>>>>>>> b9afacaa
            )
        );

        $this->assertEquals($expected, $result);


    }

    public function testUpdateAddressBookSuccess() {

        $propPatch = new PropPatch([
            '{DAV:}displayname' => 'updated',
            '{' . CardDAV\Plugin::NS_CARDDAV . '}addressbook-description' => 'updated',
        ]);

        $this->backend->updateAddressBook(1, $propPatch);
        $result = $propPatch->commit();

        $this->assertTrue($result);

        $result = $this->backend->getAddressBooksForUser('principals/user1');

        $expected = array(
            array(
                'id' => 1,
                'uri' => 'book1',
                'principaluri' => 'principals/user1',
                '{DAV:}displayname' => 'updated',
                '{' . CardDAV\Plugin::NS_CARDDAV . '}addressbook-description' => 'updated',
                '{http://calendarserver.org/ns/}getctag' => 2,
<<<<<<< HEAD
                '{DAV:}sync-token' => 2
=======
                '{' . CardDAV\Plugin::NS_CARDDAV . '}supported-address-data' => new CardDAV\Property\SupportedAddressData(),
                '{http://sabredav.org/ns}sync-token' => 2
>>>>>>> b9afacaa
            )
        );

        $this->assertEquals($expected, $result);


    }

    public function testDeleteAddressBook() {

        $this->backend->deleteAddressBook(1);

        $this->assertEquals(array(), $this->backend->getAddressBooksForUser('principals/user1'));

    }

    /**
     * @expectedException Sabre\DAV\Exception\BadRequest
     */
    public function testCreateAddressBookUnsupportedProp() {

        $this->backend->createAddressBook('principals/user1','book2', array(
            '{DAV:}foo' => 'bar',
        ));

    }

    public function testCreateAddressBookSuccess() {

        $this->backend->createAddressBook('principals/user1','book2', array(
            '{DAV:}displayname' => 'book2',
            '{' . CardDAV\Plugin::NS_CARDDAV . '}addressbook-description' => 'addressbook 2',
        ));

        $expected = array(
            array(
                'id' => 1,
                'uri' => 'book1',
                'principaluri' => 'principals/user1',
                '{DAV:}displayname' => 'book1',
                '{' . CardDAV\Plugin::NS_CARDDAV . '}addressbook-description' => 'addressbook 1',
                '{http://calendarserver.org/ns/}getctag' => 1,
<<<<<<< HEAD
                '{DAV:}sync-token' => 1,
=======
                '{' . CardDAV\Plugin::NS_CARDDAV . '}supported-address-data' => new CardDAV\Property\SupportedAddressData(),
                '{http://sabredav.org/ns}sync-token' => 1,
>>>>>>> b9afacaa
            ),
            array(
                'id' => 2,
                'uri' => 'book2',
                'principaluri' => 'principals/user1',
                '{DAV:}displayname' => 'book2',
                '{' . CardDAV\Plugin::NS_CARDDAV . '}addressbook-description' => 'addressbook 2',
                '{http://calendarserver.org/ns/}getctag' => 1,
<<<<<<< HEAD
                '{DAV:}sync-token' => 1,
=======
                '{' . CardDAV\Plugin::NS_CARDDAV . '}supported-address-data' => new CardDAV\Property\SupportedAddressData(),
                '{http://sabredav.org/ns}sync-token' => 1,
>>>>>>> b9afacaa
            )
        );
        $result = $this->backend->getAddressBooksForUser('principals/user1');
        $this->assertEquals($expected, $result);

    }

    public function testGetCards() {

        $result = $this->backend->getCards(1);

        $expected = array(
            array(
                'id' => 1,
                'uri' => 'card1',
                'lastmodified' => 0,
                'etag' => '"' . md5('card1') . '"',
                'size' => 5
            )
        );

        $this->assertEquals($expected, $result);

    }

    public function testGetCard() {

        $result = $this->backend->getCard(1,'card1');

        $expected = array(
            'id' => 1,
            'uri' => 'card1',
            'carddata' => 'card1',
            'lastmodified' => 0,
            'etag' => '"' . md5('card1') . '"',
            'size' => 5
        );

        $this->assertEquals($expected, $result);

    }

    /**
     * @depends testGetCard
     */
    public function testCreateCard() {

        $result = $this->backend->createCard(1, 'card2', 'data2');
        $this->assertEquals('"' . md5('data2') . '"', $result);
        $result = $this->backend->getCard(1,'card2');
        $this->assertEquals(2, $result['id']);
        $this->assertEquals('card2', $result['uri']);
        $this->assertEquals('data2', $result['carddata']);

    }

    /**
     * @depends testCreateCard
     */
    public function testGetMultiple() {

        $result = $this->backend->createCard(1, 'card2', 'data2');
        $result = $this->backend->createCard(1, 'card3', 'data3');
        $check = [
            [
                'id' => 1,
                'uri' => 'card1',
                'carddata' => 'card1',
                'lastmodified' => 0,
            ],
            [
                'id' => 2,
                'uri' => 'card2',
                'carddata' => 'data2',
                'lastmodified' => time(),
            ],
            [
                'id' => 3,
                'uri' => 'card3',
                'carddata' => 'data3',
                'lastmodified' => time(),
            ],
        ];

        $result = $this->backend->getMultipleCards(1, ['card1','card2','card3']);

        foreach($check as $index=>$node) {

            foreach($node as $k=>$v) {

                if ($k!=='lastmodified') {
                    $this->assertEquals($v, $result[$index][$k]);
                } else {
                    $this->assertTrue(isset($result[$index][$k]));
                }

            }

        }


    }

    /**
     * @depends testGetCard
     */
    public function testUpdateCard() {

        $result = $this->backend->updateCard(1, 'card1', 'newdata');
        $this->assertEquals('"' . md5('newdata') . '"', $result);

        $result = $this->backend->getCard(1,'card1');
        $this->assertEquals(1, $result['id']);
        $this->assertEquals('newdata', $result['carddata']);

    }

    /**
     * @depends testGetCard
     */
    public function testDeleteCard() {

        $this->backend->deleteCard(1, 'card1');
        $result = $this->backend->getCard(1,'card1');
        $this->assertFalse($result);

    }

    function testGetChanges() {

        $backend = $this->backend;
        $id = $backend->createAddressBook(
            'principals/user1',
            'bla',
            []
        );
        $result = $backend->getChangesForAddressBook($id, null, 1);

        $this->assertEquals([
            'syncToken' => 1,
            "added"     => [],
            'modified'  => [],
            'deleted'   => [],
        ], $result);

        $currentToken = $result['syncToken'];

        $dummyCard = "BEGIN:VCARD\r\nEND:VCARD\r\n";

        $backend->createCard($id, "card1.ics", $dummyCard);
        $backend->createCard($id, "card2.ics", $dummyCard);
        $backend->createCard($id, "card3.ics", $dummyCard);
        $backend->updateCard($id, "card1.ics", $dummyCard);
        $backend->deleteCard($id, "card2.ics");

        $result = $backend->getChangesForAddressBook($id, $currentToken, 1);

        $this->assertEquals([
            'syncToken' => 6,
            'modified'  => ["card1.ics"],
            'deleted'   => ["card2.ics"],
            "added"     => ["card3.ics"],
        ], $result);

    }
}
<|MERGE_RESOLUTION|>--- conflicted
+++ resolved
@@ -39,12 +39,7 @@
                 '{DAV:}displayname' => 'book1',
                 '{' . CardDAV\Plugin::NS_CARDDAV . '}addressbook-description' => 'addressbook 1',
                 '{http://calendarserver.org/ns/}getctag' => 1,
-<<<<<<< HEAD
-                '{DAV:}sync-token' => 1
-=======
-                '{' . CardDAV\Plugin::NS_CARDDAV . '}supported-address-data' => new CardDAV\Property\SupportedAddressData(),
                 '{http://sabredav.org/ns}sync-token' => "1"
->>>>>>> b9afacaa
             )
         );
 
@@ -75,12 +70,7 @@
                 '{DAV:}displayname' => 'book1',
                 '{' . CardDAV\Plugin::NS_CARDDAV . '}addressbook-description' => 'addressbook 1',
                 '{http://calendarserver.org/ns/}getctag' => 1,
-<<<<<<< HEAD
-                '{DAV:}sync-token' => 1
-=======
-                '{' . CardDAV\Plugin::NS_CARDDAV . '}supported-address-data' => new CardDAV\Property\SupportedAddressData(),
                 '{http://sabredav.org/ns}sync-token' => 1
->>>>>>> b9afacaa
             )
         );
 
@@ -107,12 +97,7 @@
                 '{DAV:}displayname' => 'book1',
                 '{' . CardDAV\Plugin::NS_CARDDAV . '}addressbook-description' => 'addressbook 1',
                 '{http://calendarserver.org/ns/}getctag' => 1,
-<<<<<<< HEAD
-                '{DAV:}sync-token' => 1
-=======
-                '{' . CardDAV\Plugin::NS_CARDDAV . '}supported-address-data' => new CardDAV\Property\SupportedAddressData(),
                 '{http://sabredav.org/ns}sync-token' => 1
->>>>>>> b9afacaa
             )
         );
 
@@ -143,12 +128,7 @@
                 '{DAV:}displayname' => 'updated',
                 '{' . CardDAV\Plugin::NS_CARDDAV . '}addressbook-description' => 'updated',
                 '{http://calendarserver.org/ns/}getctag' => 2,
-<<<<<<< HEAD
-                '{DAV:}sync-token' => 2
-=======
-                '{' . CardDAV\Plugin::NS_CARDDAV . '}supported-address-data' => new CardDAV\Property\SupportedAddressData(),
                 '{http://sabredav.org/ns}sync-token' => 2
->>>>>>> b9afacaa
             )
         );
 
@@ -191,12 +171,7 @@
                 '{DAV:}displayname' => 'book1',
                 '{' . CardDAV\Plugin::NS_CARDDAV . '}addressbook-description' => 'addressbook 1',
                 '{http://calendarserver.org/ns/}getctag' => 1,
-<<<<<<< HEAD
-                '{DAV:}sync-token' => 1,
-=======
-                '{' . CardDAV\Plugin::NS_CARDDAV . '}supported-address-data' => new CardDAV\Property\SupportedAddressData(),
                 '{http://sabredav.org/ns}sync-token' => 1,
->>>>>>> b9afacaa
             ),
             array(
                 'id' => 2,
@@ -205,12 +180,7 @@
                 '{DAV:}displayname' => 'book2',
                 '{' . CardDAV\Plugin::NS_CARDDAV . '}addressbook-description' => 'addressbook 2',
                 '{http://calendarserver.org/ns/}getctag' => 1,
-<<<<<<< HEAD
-                '{DAV:}sync-token' => 1,
-=======
-                '{' . CardDAV\Plugin::NS_CARDDAV . '}supported-address-data' => new CardDAV\Property\SupportedAddressData(),
                 '{http://sabredav.org/ns}sync-token' => 1,
->>>>>>> b9afacaa
             )
         );
         $result = $this->backend->getAddressBooksForUser('principals/user1');
